// pages
let docs = "https://docs.envio.dev/docs/overview"
let gettingStarted = "https://docs.envio.dev/docs/quickstart"
<<<<<<< HEAD

// let useCases = "/use-cases"
// let careers = "/careers"
// let support = "/support"

// misc
let floatTestnet = "https://testnet.float.capital"
=======
let useCases = "/use-cases"
let careers = "/careers"
let support = "/support"
>>>>>>> d692d32b

// socials
let discord = "https://discord.gg/bJM2PCbgtY"
let github = "https://github.com/float-capital"
let twitter = "https://twitter.com/envio_indexer"
let lens = "https://lenster.xyz/u/envio"
let linkedIn = ""

let cdnFolderRoute = (~asset) => Config.cdnBase ++ asset<|MERGE_RESOLUTION|>--- conflicted
+++ resolved
@@ -1,19 +1,13 @@
 // pages
 let docs = "https://docs.envio.dev/docs/overview"
 let gettingStarted = "https://docs.envio.dev/docs/quickstart"
-<<<<<<< HEAD
 
-// let useCases = "/use-cases"
-// let careers = "/careers"
-// let support = "/support"
+let useCases = "/use-cases"
+let careers = "/careers"
+let support = "/support"
 
 // misc
 let floatTestnet = "https://testnet.float.capital"
-=======
-let useCases = "/use-cases"
-let careers = "/careers"
-let support = "/support"
->>>>>>> d692d32b
 
 // socials
 let discord = "https://discord.gg/bJM2PCbgtY"
