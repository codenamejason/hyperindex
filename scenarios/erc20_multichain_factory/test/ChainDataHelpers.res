open Belt

let getDefaultAddress = (chain, contractName) => {
  let chainConfig = (Config.getGenerated().chainMap)->ChainMap.get(chain)
  let contract = chainConfig.contracts->Js.Array2.find(c => c.name == contractName)->Option.getExn
  let defaultAddress = contract.addresses[0]->Option.getExn
  defaultAddress
}

<<<<<<< HEAD
=======
open Enums.EventType

let gAS_USED_DEFAULT = BigInt.zero
let makeBlock = (~blockNumber, ~blockTimestamp, ~blockHash): Types.Block.t => {
  number: blockNumber,
  hash: blockHash,
  timestamp: blockTimestamp,
  gasUsed: gAS_USED_DEFAULT,
}
let makeTransaction = (~transactionIndex, ~transactionHash): Types.Transaction.t => {
  transactionIndex,
  hash: transactionHash,
}
>>>>>>> 18fa6af1
module ERC20 = {
  let contractName = "ERC20"
  let getDefaultAddress = getDefaultAddress(_, contractName)
  module Transfer = {
    let accessor = v => Types.ERC20_Transfer(v)
    let mkEventConstrWithParamsAndAddress =
<<<<<<< HEAD
      MockChainData.makeEventConstructor(~accessor, ~eventMod=module(Types.ERC20.Transfer), ...)
=======
      MockChainData.makeEventConstructor(
        ~accessor,
        ~schema,
        ~eventName,
        ~makeBlock,
        ~makeTransaction,
        ...
      )
>>>>>>> 18fa6af1

    let mkEventConstr = (params, ~chain) =>
      mkEventConstrWithParamsAndAddress(~srcAddress=getDefaultAddress(chain), ~params, ...)
  }
}

module ERC20Factory = {
  let contractName = "ERC20Factory"
  let getDefaultAddress = getDefaultAddress(_, contractName)

  module TokenCreated = {
    let accessor = v => Types.ERC20Factory_TokenCreated(v)

    let mkEventConstrWithParamsAndAddress =
<<<<<<< HEAD
      MockChainData.makeEventConstructor(~accessor, ~eventMod=module(Types.ERC20Factory.TokenCreated), ...)
=======
      MockChainData.makeEventConstructor(
        ~accessor,
        ~schema,
        ~eventName,
        ~makeBlock,
        ~makeTransaction,
        ...
      )
>>>>>>> 18fa6af1

    let mkEventConstr = (params, ~chain) =>
      mkEventConstrWithParamsAndAddress(~srcAddress=getDefaultAddress(chain), ~params, ...)
  }
  module DeleteUser = {
    let accessor = v => Types.ERC20Factory_DeleteUser(v)

    let mkEventConstrWithParamsAndAddress =
<<<<<<< HEAD
      MockChainData.makeEventConstructor(~accessor, ~eventMod=module(Types.ERC20Factory.DeleteUser), ...)
=======
      MockChainData.makeEventConstructor(
        ~accessor,
        ~schema,
        ~eventName,
        ~makeBlock,
        ~makeTransaction,
        ...
      )
>>>>>>> 18fa6af1

    let mkEventConstr = (params, ~chain) =>
      mkEventConstrWithParamsAndAddress(~srcAddress=getDefaultAddress(chain), ~params, ...)
  }
}

module Stubs = {
  type t = {
    mockChainDataMap: ChainMap.t<MockChainData.t>,
    tasks: ref<array<GlobalState.task>>,
    gsManager: GlobalStateManager.t,
  }

  let make = (~mockChainDataMap, ~tasks, ~gsManager) => {
    mockChainDataMap,
    tasks,
    gsManager,
  }
  let getTasks = ({tasks}) => tasks.contents
  let getMockChainData = ({mockChainDataMap}, chain) => mockChainDataMap->ChainMap.get(chain)

  //Stub executeNextQuery with mock data
  let makeExecuteNextQuery = async (
    stubData: t,
    ~logger,
    ~chainWorker,
    ~currentBlockHeight,
    ~setCurrentBlockHeight,
    ~chain,
    ~query,
    ~dispatchAction,
  ) => {
    (logger, currentBlockHeight, setCurrentBlockHeight, chainWorker)->ignore

    let response = stubData->getMockChainData(chain)->MockChainData.executeQuery(query)
    dispatchAction(GlobalState.BlockRangeResponse(chain, response))
  }

  let getChainFromWorker = (worker: SourceWorker.sourceWorker) =>
    switch worker {
    | Rpc(w) => w.chainConfig.chain
    | HyperSync(w) => w.chainConfig.chain
    }

  //Stub for getting block hashes instead of the worker
  let makeGetBlockHashes = stubData => sourceWorker => async (~blockNumbers) => {
    let chain = sourceWorker->getChainFromWorker
    stubData->getMockChainData(chain)->MockChainData.getBlockHashes(~blockNumbers)->Ok
  }

  let replaceNexQueryCheckAllChainsWithGivenChain = ({tasks}: t, chain) => {
    tasks :=
      tasks.contents->Array.map(t =>
        switch t {
        | GlobalState.NextQuery(CheckAllChains) => GlobalState.NextQuery(Chain(chain))
        | task => task
        }
      )
  }

  //Stub wait for new block
  let makeWaitForNewBlock = async (
    stubData: t,
    ~logger,
    ~chainWorker: SourceWorker.sourceWorker,
    ~currentBlockHeight,
    ~setCurrentBlockHeight,
  ) => {
    (logger, currentBlockHeight, chainWorker)->ignore
    let chain = chainWorker->getChainFromWorker
    stubData->getMockChainData(chain)->MockChainData.getHeight->setCurrentBlockHeight
  }
  //Stub dispatch action to set state and not dispatch task but store in
  //the tasks ref
  let makeDispatchAction = ({gsManager, tasks}, action) => {
    let (nextState, nextTasks) = GlobalState.actionReducer(
      gsManager->GlobalStateManager.getState,
      action,
    )
    gsManager->GlobalStateManager.setState(nextState)
    tasks := tasks.contents->Array.concat(nextTasks)
  }

  let makeDispatchTask = (stubData: t, task) => {
    GlobalState.injectedTaskReducer(
      ~executeNextQuery=makeExecuteNextQuery(stubData, ...),
      ~waitForNewBlock=makeWaitForNewBlock(stubData, ...),
      ~rollbackLastBlockHashesToReorgLocation=ChainFetcher.rollbackLastBlockHashesToReorgLocation(
        ~getBlockHashes=makeGetBlockHashes(stubData),
        _,
      ),
      ~registeredEvents=RegisteredEvents.global,
    )(
      ~dispatchAction=makeDispatchAction(stubData, _),
      stubData.gsManager->GlobalStateManager.getState,
      task,
    )
  }

  let dispatchAllTasks = async (stubData: t) => {
    let tasksToRun = stubData.tasks.contents
    stubData.tasks := []
    let _ =
      await tasksToRun
      ->Array.map(task => makeDispatchTask(stubData, task))
      ->Js.Promise.all
  }
}<|MERGE_RESOLUTION|>--- conflicted
+++ resolved
@@ -7,8 +7,6 @@
   defaultAddress
 }
 
-<<<<<<< HEAD
-=======
 open Enums.EventType
 
 let gAS_USED_DEFAULT = BigInt.zero
@@ -22,25 +20,19 @@
   transactionIndex,
   hash: transactionHash,
 }
->>>>>>> 18fa6af1
 module ERC20 = {
   let contractName = "ERC20"
   let getDefaultAddress = getDefaultAddress(_, contractName)
   module Transfer = {
     let accessor = v => Types.ERC20_Transfer(v)
     let mkEventConstrWithParamsAndAddress =
-<<<<<<< HEAD
-      MockChainData.makeEventConstructor(~accessor, ~eventMod=module(Types.ERC20.Transfer), ...)
-=======
       MockChainData.makeEventConstructor(
         ~accessor,
-        ~schema,
-        ~eventName,
+        ~eventMod=module(Types.ERC20.Transfer)
         ~makeBlock,
         ~makeTransaction,
         ...
       )
->>>>>>> 18fa6af1
 
     let mkEventConstr = (params, ~chain) =>
       mkEventConstrWithParamsAndAddress(~srcAddress=getDefaultAddress(chain), ~params, ...)
@@ -55,18 +47,13 @@
     let accessor = v => Types.ERC20Factory_TokenCreated(v)
 
     let mkEventConstrWithParamsAndAddress =
-<<<<<<< HEAD
-      MockChainData.makeEventConstructor(~accessor, ~eventMod=module(Types.ERC20Factory.TokenCreated), ...)
-=======
       MockChainData.makeEventConstructor(
         ~accessor,
-        ~schema,
-        ~eventName,
+        ~eventMod=module(Types.ERC20Factory.TokenCreated)
         ~makeBlock,
         ~makeTransaction,
         ...
       )
->>>>>>> 18fa6af1
 
     let mkEventConstr = (params, ~chain) =>
       mkEventConstrWithParamsAndAddress(~srcAddress=getDefaultAddress(chain), ~params, ...)
@@ -75,18 +62,13 @@
     let accessor = v => Types.ERC20Factory_DeleteUser(v)
 
     let mkEventConstrWithParamsAndAddress =
-<<<<<<< HEAD
-      MockChainData.makeEventConstructor(~accessor, ~eventMod=module(Types.ERC20Factory.DeleteUser), ...)
-=======
       MockChainData.makeEventConstructor(
         ~accessor,
-        ~schema,
-        ~eventName,
+        ~eventMod=module(Types.ERC20Factory.DeleteUser)
         ~makeBlock,
         ~makeTransaction,
         ...
       )
->>>>>>> 18fa6af1
 
     let mkEventConstr = (params, ~chain) =>
       mkEventConstrWithParamsAndAddress(~srcAddress=getDefaultAddress(chain), ~params, ...)
