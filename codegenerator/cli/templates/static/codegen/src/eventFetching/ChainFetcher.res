--- conflicted
+++ resolved
@@ -274,9 +274,12 @@
 /**
 Gets the latest item on the front of the queue and returns updated fetcher
 */
-<<<<<<< HEAD
-let getLatestItem = (self: t) => {
-  self.fetchState->FetchState.getEarliestEvent
+let hasProcessedToEndblock = (self: t) => {
+  let {latestProcessedBlock, chainConfig: {endBlock}} = self
+  switch (latestProcessedBlock, endBlock) {
+  | (Some(latestProcessedBlock), Some(endBlock)) => latestProcessedBlock >= endBlock
+  | _ => false
+  }
 }
 
 /**
@@ -328,12 +331,5 @@
     ...chainFetcher,
     lastBlockScannedHashes: rolledBackLastBlockData,
     fetchState: chainFetcher.fetchState->FetchState.rollback(~lastKnownValidBlock),
-=======
-let hasProcessedToEndblock = (self: t) => {
-  let {latestProcessedBlock, chainConfig: {endBlock}} = self
-  switch (latestProcessedBlock, endBlock) {
-  | (Some(latestProcessedBlock), Some(endBlock)) => latestProcessedBlock >= endBlock
-  | _ => false
->>>>>>> 3657af60
   }
 }