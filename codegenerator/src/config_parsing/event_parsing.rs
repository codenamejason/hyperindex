use crate::{
    capitalization::Capitalize,
    config_parsing::{ConfigContract, Event as ConfigEvent},
    project_paths::{handler_paths::ContractUniqueId, ParsedPaths},
<<<<<<< HEAD
    Contract, Error, EventParamType, EventRecordType, EventTemplate, RequiredEntityEntityField,
    RequiredEntityTemplate,
};

use std::collections::HashMap;

use std::path::PathBuf;

use ethereum_abi::{Abi, Event as EthereumAbiEvent};
=======
    Contract, Error, EventParamType, EventTemplate, RequiredEntityTemplate,
};

use ethers::abi::{
    Contract as AbiContract, Event as EthAbiEvent, EventParam as EthAbiEventParam,
    ParamType as EthAbiParamType,
};
>>>>>>> d1156815

use super::deserialize_config_from_yaml;

pub fn parse_abi(abi: &str) -> Result<AbiContract, Box<dyn Error>> {
    let abi: AbiContract = serde_json::from_str(abi)?;
    Ok(abi)
}

pub fn get_abi_from_file_path(file_path: &PathBuf) -> Result<AbiContract, Box<dyn Error>> {
    let abi_file = std::fs::read_to_string(file_path)?;
    parse_abi(&abi_file)
}

struct EthereumEventParam<'a> {
    name: &'a str,
    abi_type: &'a EthAbiParamType,
}

impl<'a> EthereumEventParam<'a> {
    fn from_ethereum_abi_param(abi_type: &'a EthAbiEventParam) -> EthereumEventParam<'a> {
        EthereumEventParam {
            name: &abi_type.name,
            abi_type: &abi_type.kind,
        }
    }
}

fn abi_type_to_rescript_string(param: &EthereumEventParam) -> String {
    match &param.abi_type {
        EthAbiParamType::Uint(_size) => String::from("Ethers.BigInt.t"),
        EthAbiParamType::Int(_size) => String::from("Ethers.BigInt.t"),
        EthAbiParamType::Bool => String::from("bool"),
        EthAbiParamType::Address => String::from("Ethers.ethAddress"),
        EthAbiParamType::Bytes => String::from("string"),
        EthAbiParamType::String => String::from("string"),
        EthAbiParamType::FixedBytes(_) => String::from("string"),
        EthAbiParamType::Array(abi_type) => {
            let sub_param = EthereumEventParam {
                abi_type: &abi_type,
                name: param.name,
            };
            format!("array<{}>", abi_type_to_rescript_string(&sub_param))
        }
        EthAbiParamType::FixedArray(abi_type, _) => {
            let sub_param = EthereumEventParam {
                abi_type: &abi_type,
                name: param.name,
            };

            format!("array<{}>", abi_type_to_rescript_string(&sub_param))
        }
        EthAbiParamType::Tuple(abi_types) => {
            let rescript_types: Vec<String> = abi_types
                .iter()
                .enumerate()
                .map(|(i, abi_type)| {
                    let key = format!("@as({}) _{}", i, i);

                    let ethereum_param = EthereumEventParam {
                        name: &key,
                        abi_type: &abi_type,
                    };

                    let type_rescript = abi_type_to_rescript_string(&ethereum_param);

                    type_rescript
                })
                .collect();

            let tuple_inner = rescript_types.join(", ");

            let tuple = format!("({})", tuple_inner);
            tuple
        }
    }
}

fn get_event_template_from_ethereum_abi_event(
    config_event: &ConfigEvent,
<<<<<<< HEAD
    abi_event: &EthereumAbiEvent,
    rescript_subrecord_dependencies: &mut RescriptRecordHierarchyLinkedHashMap<EventRecordType>,
    entity_fields_of_required_entity_map: &HashMap<String, Vec<RequiredEntityEntityField>>,
=======
    abi_event: &EthAbiEvent,
>>>>>>> d1156815
) -> EventTemplate {
    let name = abi_event.name.to_owned().to_capitalized_options();
    let params = abi_event
        .inputs
        .iter()
        .map(|input| EventParamType {
            key: input.name.to_owned(),
            type_rescript: abi_type_to_rescript_string(
                &EthereumEventParam::from_ethereum_abi_param(input),
            ),
        })
        .collect();

    let required_entities = match &config_event.required_entities {
        Some(required_entities_config) => required_entities_config
            .iter()
            .map(|required_entity| RequiredEntityTemplate {
                name: required_entity.name.to_capitalized_options(),
                labels: required_entity.labels.clone(),
                entity_fields_of_required_entity: entity_fields_of_required_entity_map
                    .get(&required_entity.name)
                    .cloned()
                    .unwrap_or_else(Vec::new),
            })
            .collect(),
        None => Vec::new(),
    };

    let event_type = EventTemplate {
        name,
        params,
        required_entities,
    };

    event_type
}

fn get_contract_type_from_config_contract(
    config_contract: &ConfigContract,
    parsed_paths: &ParsedPaths,
    contract_unique_id: ContractUniqueId,
<<<<<<< HEAD
    rescript_subrecord_dependencies: &mut RescriptRecordHierarchyLinkedHashMap<EventRecordType>,
    entity_fields_of_required_entity_map: &HashMap<String, Vec<RequiredEntityEntityField>>,
=======
>>>>>>> d1156815
) -> Result<Contract, Box<dyn Error>> {
    let mut event_types: Vec<EventTemplate> = Vec::new();

    let contract_abi = parsed_paths.get_contract_abi(&contract_unique_id)?;

    for config_event in config_contract.events.iter() {
        let abi_event = contract_abi
            .events()
            .find(|&abi_event| abi_event.name == config_event.name);

        match abi_event {
            Some(abi_event) => {
<<<<<<< HEAD
                let event_type = get_event_template_from_ethereum_abi_event(
                    config_event,
                    abi_event,
                    rescript_subrecord_dependencies,
                    entity_fields_of_required_entity_map,
                    // &(entity_fields_of_required_entity_map
                    //     .get(&config_event.name)
                    //     .map(|vec| *vec)),
                );
=======
                let event_type =
                    get_event_template_from_ethereum_abi_event(config_event, abi_event);
>>>>>>> d1156815
                event_types.push(event_type);
            }
            None => (),
        };
    }

    let handler_template = parsed_paths.get_contract_handler_paths_template(&contract_unique_id)?;

    let contract = Contract {
        name: config_contract.name.to_capitalized_options(),
        events: event_types,
        handler: handler_template,
    };

    Ok(contract)
}

pub fn get_contract_types_from_config(
    parsed_paths: &ParsedPaths,
<<<<<<< HEAD
    rescript_subrecord_dependencies: &mut RescriptRecordHierarchyLinkedHashMap<EventRecordType>,
    entity_fields_of_required_entity_map: &HashMap<String, Vec<RequiredEntityEntityField>>,
=======
>>>>>>> d1156815
) -> Result<Vec<Contract>, Box<dyn Error>> {
    let config = deserialize_config_from_yaml(&parsed_paths.project_paths.config)?;
    let mut contracts: Vec<Contract> = Vec::new();
    for network in config.networks.iter() {
        for config_contract in network.contracts.iter() {
            let contract_unique_id = ContractUniqueId {
                network_id: network.id,
                name: config_contract.name.clone(),
            };

            let contract = get_contract_type_from_config_contract(
                config_contract,
                parsed_paths,
                contract_unique_id,
<<<<<<< HEAD
                rescript_subrecord_dependencies,
                entity_fields_of_required_entity_map,
=======
>>>>>>> d1156815
            )?;
            contracts.push(contract);
        }
    }
    Ok(contracts)
}

#[cfg(test)]
mod tests {

    use crate::{
        capitalization::Capitalize,
        config_parsing::{self, RequiredEntity},
        EventParamType, EventTemplate, RequiredEntityTemplate,
    };
<<<<<<< HEAD
    use ethereum_abi::{Event as AbiEvent, Param, Type};
    use std::collections::HashMap;
=======
    use ethers::abi::{Event as AbiEvent, EventParam, ParamType};
>>>>>>> d1156815

    use super::{abi_type_to_rescript_string, get_event_template_from_ethereum_abi_event};
    #[test]
    fn abi_event_to_record_1() {
        let input1_name = String::from("id");

        let input1 = EventParam {
            name: input1_name.clone(),
            indexed: false,
            kind: ParamType::Uint(256),
        };

        let input2_name = String::from("owner");
        let input2 = EventParam {
            name: input2_name.clone(),
            indexed: false,
            kind: ParamType::Address,
        };

        let inputs = vec![input1, input2];
        let event_name = String::from("NewGravatar");

        let abi_event: ethers::abi::Event = AbiEvent {
            name: event_name.clone(),
            anonymous: false,
            inputs,
        };
        let config_event = config_parsing::Event {
            name: event_name.clone(),
            required_entities: None,
        };
<<<<<<< HEAD
        let mut rescript_subrecord_dependencies = RescriptRecordHierarchyLinkedHashMap::new();
        let parsed_event_template = get_event_template_from_ethereum_abi_event(
            &config_event,
            &abi_event,
            &mut rescript_subrecord_dependencies,
            &HashMap::new(),
        );
=======

        let parsed_event_template =
            get_event_template_from_ethereum_abi_event(&config_event, &abi_event);
>>>>>>> d1156815

        let expected_event_template = EventTemplate {
            name: event_name.to_capitalized_options(),
            params: vec![
                EventParamType {
                    key: input1_name,
                    type_rescript: String::from("Ethers.BigInt.t"),
                },
                EventParamType {
                    key: input2_name,
                    type_rescript: String::from("Ethers.ethAddress"),
                },
            ],
            required_entities: vec![],
        };
        assert_eq!(parsed_event_template, expected_event_template)
    }

    #[test]
    fn abi_event_to_record_2() {
        let input1_name = String::from("id");

        let input1 = EventParam {
            name: input1_name.clone(),
            indexed: false,
            kind: ParamType::Uint(256),
        };

        let input2_name = String::from("owner");
        let input2 = EventParam {
            name: input2_name.clone(),
            indexed: false,
            kind: ParamType::Address,
        };

        let inputs = vec![input1, input2];
        let event_name = String::from("NewGravatar");

        let abi_event = AbiEvent {
            name: event_name.clone(),
            anonymous: false,
            inputs,
        };
        let config_event = config_parsing::Event {
            name: event_name.clone(),
            required_entities: Some(vec![RequiredEntity {
                name: String::from("Gravatar"),
                labels: vec![String::from("gravatarWithChanges")],
            }]),
        };

<<<<<<< HEAD
        let mut rescript_subrecord_dependencies = RescriptRecordHierarchyLinkedHashMap::new();
        let parsed_event_template = get_event_template_from_ethereum_abi_event(
            &config_event,
            &abi_event,
            &mut rescript_subrecord_dependencies,
            &HashMap::new(),
        );
=======
        let parsed_event_template =
            get_event_template_from_ethereum_abi_event(&config_event, &abi_event);
>>>>>>> d1156815

        let expected_event_template = EventTemplate {
            name: event_name.to_capitalized_options(),
            params: vec![
                EventParamType {
                    key: input1_name,
                    type_rescript: String::from("Ethers.BigInt.t"),
                },
                EventParamType {
                    key: input2_name,
                    type_rescript: String::from("Ethers.ethAddress"),
                },
            ],
            required_entities: vec![RequiredEntityTemplate {
                name: String::from("Gravatar").to_capitalized_options(),
                labels: vec![String::from("gravatarWithChanges")],
                entity_fields_of_required_entity: Vec::new(),
            }],
        };
        assert_eq!(parsed_event_template, expected_event_template)
    }

    #[test]
    fn test_record_type_array() {
        let array_string_type = ParamType::Array(Box::new(ParamType::String));
        let param = super::EthereumEventParam {
            abi_type: &array_string_type,
            name: "myArray",
        };

        let parsed_rescript_string = abi_type_to_rescript_string(&param);

        assert_eq!(parsed_rescript_string, String::from("array<string>"))
    }
    #[test]
    fn test_record_type_fixed_array() {
        let array_fixed_arr_type = ParamType::FixedArray(Box::new(ParamType::String), 1);
        let param = super::EthereumEventParam {
            abi_type: &array_fixed_arr_type,
            name: "myArrayFixed",
        };
        let parsed_rescript_string = abi_type_to_rescript_string(&param);

        assert_eq!(parsed_rescript_string, String::from("array<string>"))
    }

    #[test]
    fn test_record_type_tuple() {
        let tuple_type = ParamType::Tuple(vec![ParamType::String, ParamType::Uint(256)]);
        let param = super::EthereumEventParam {
            abi_type: &tuple_type,
            name: "myArrayFixed",
        };

        let parsed_rescript_string = abi_type_to_rescript_string(&param);

        assert_eq!(
            parsed_rescript_string,
            String::from("(string, Ethers.BigInt.t)")
        )
    }
}<|MERGE_RESOLUTION|>--- conflicted
+++ resolved
@@ -2,25 +2,18 @@
     capitalization::Capitalize,
     config_parsing::{ConfigContract, Event as ConfigEvent},
     project_paths::{handler_paths::ContractUniqueId, ParsedPaths},
-<<<<<<< HEAD
-    Contract, Error, EventParamType, EventRecordType, EventTemplate, RequiredEntityEntityField,
+    Contract, Error, EventParamType, EventTemplate, RequiredEntityEntityField,
     RequiredEntityTemplate,
 };
 
 use std::collections::HashMap;
 
 use std::path::PathBuf;
-
-use ethereum_abi::{Abi, Event as EthereumAbiEvent};
-=======
-    Contract, Error, EventParamType, EventTemplate, RequiredEntityTemplate,
-};
 
 use ethers::abi::{
     Contract as AbiContract, Event as EthAbiEvent, EventParam as EthAbiEventParam,
     ParamType as EthAbiParamType,
 };
->>>>>>> d1156815
 
 use super::deserialize_config_from_yaml;
 
@@ -100,13 +93,8 @@
 
 fn get_event_template_from_ethereum_abi_event(
     config_event: &ConfigEvent,
-<<<<<<< HEAD
-    abi_event: &EthereumAbiEvent,
-    rescript_subrecord_dependencies: &mut RescriptRecordHierarchyLinkedHashMap<EventRecordType>,
+    abi_event: &EthAbiEvent,
     entity_fields_of_required_entity_map: &HashMap<String, Vec<RequiredEntityEntityField>>,
-=======
-    abi_event: &EthAbiEvent,
->>>>>>> d1156815
 ) -> EventTemplate {
     let name = abi_event.name.to_owned().to_capitalized_options();
     let params = abi_event
@@ -148,11 +136,7 @@
     config_contract: &ConfigContract,
     parsed_paths: &ParsedPaths,
     contract_unique_id: ContractUniqueId,
-<<<<<<< HEAD
-    rescript_subrecord_dependencies: &mut RescriptRecordHierarchyLinkedHashMap<EventRecordType>,
     entity_fields_of_required_entity_map: &HashMap<String, Vec<RequiredEntityEntityField>>,
-=======
->>>>>>> d1156815
 ) -> Result<Contract, Box<dyn Error>> {
     let mut event_types: Vec<EventTemplate> = Vec::new();
 
@@ -165,20 +149,12 @@
 
         match abi_event {
             Some(abi_event) => {
-<<<<<<< HEAD
                 let event_type = get_event_template_from_ethereum_abi_event(
                     config_event,
                     abi_event,
-                    rescript_subrecord_dependencies,
                     entity_fields_of_required_entity_map,
-                    // &(entity_fields_of_required_entity_map
-                    //     .get(&config_event.name)
-                    //     .map(|vec| *vec)),
                 );
-=======
-                let event_type =
-                    get_event_template_from_ethereum_abi_event(config_event, abi_event);
->>>>>>> d1156815
+
                 event_types.push(event_type);
             }
             None => (),
@@ -198,11 +174,7 @@
 
 pub fn get_contract_types_from_config(
     parsed_paths: &ParsedPaths,
-<<<<<<< HEAD
-    rescript_subrecord_dependencies: &mut RescriptRecordHierarchyLinkedHashMap<EventRecordType>,
     entity_fields_of_required_entity_map: &HashMap<String, Vec<RequiredEntityEntityField>>,
-=======
->>>>>>> d1156815
 ) -> Result<Vec<Contract>, Box<dyn Error>> {
     let config = deserialize_config_from_yaml(&parsed_paths.project_paths.config)?;
     let mut contracts: Vec<Contract> = Vec::new();
@@ -217,11 +189,7 @@
                 config_contract,
                 parsed_paths,
                 contract_unique_id,
-<<<<<<< HEAD
-                rescript_subrecord_dependencies,
                 entity_fields_of_required_entity_map,
-=======
->>>>>>> d1156815
             )?;
             contracts.push(contract);
         }
@@ -237,12 +205,8 @@
         config_parsing::{self, RequiredEntity},
         EventParamType, EventTemplate, RequiredEntityTemplate,
     };
-<<<<<<< HEAD
-    use ethereum_abi::{Event as AbiEvent, Param, Type};
+    use ethers::abi::{Event as AbiEvent, EventParam, ParamType};
     use std::collections::HashMap;
-=======
-    use ethers::abi::{Event as AbiEvent, EventParam, ParamType};
->>>>>>> d1156815
 
     use super::{abi_type_to_rescript_string, get_event_template_from_ethereum_abi_event};
     #[test]
@@ -274,19 +238,9 @@
             name: event_name.clone(),
             required_entities: None,
         };
-<<<<<<< HEAD
-        let mut rescript_subrecord_dependencies = RescriptRecordHierarchyLinkedHashMap::new();
-        let parsed_event_template = get_event_template_from_ethereum_abi_event(
-            &config_event,
-            &abi_event,
-            &mut rescript_subrecord_dependencies,
-            &HashMap::new(),
-        );
-=======
 
         let parsed_event_template =
-            get_event_template_from_ethereum_abi_event(&config_event, &abi_event);
->>>>>>> d1156815
+            get_event_template_from_ethereum_abi_event(&config_event, &abi_event, &HashMap::new());
 
         let expected_event_template = EventTemplate {
             name: event_name.to_capitalized_options(),
@@ -338,18 +292,8 @@
             }]),
         };
 
-<<<<<<< HEAD
-        let mut rescript_subrecord_dependencies = RescriptRecordHierarchyLinkedHashMap::new();
-        let parsed_event_template = get_event_template_from_ethereum_abi_event(
-            &config_event,
-            &abi_event,
-            &mut rescript_subrecord_dependencies,
-            &HashMap::new(),
-        );
-=======
         let parsed_event_template =
-            get_event_template_from_ethereum_abi_event(&config_event, &abi_event);
->>>>>>> d1156815
+            get_event_template_from_ethereum_abi_event(&config_event, &abi_event, &HashMap::new());
 
         let expected_event_template = EventTemplate {
             name: event_name.to_capitalized_options(),
