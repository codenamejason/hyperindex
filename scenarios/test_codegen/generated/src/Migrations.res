--- conflicted
+++ resolved
@@ -55,11 +55,7 @@
 module Gravatar = {
   let createGravatarTable: unit => promise<unit> = async () => {
     await %raw(
-<<<<<<< HEAD
-      "sql`CREATE TABLE \"public\".\"gravatar\" (\"id\" text  NOT NULL,\"owner\" text  NOT NULL,\"displayName\" text  NOT NULL,\"imageUrl\" text  NOT NULL,\"updatesCount\" integer  NOT NULL,\"bigIntTest\" numeric  NOT NULL,\"bigIntOption\" numeric,UNIQUE (\"id\"));`"
-=======
-      "sql`CREATE TABLE \"public\".\"gravatar\" (\"id\" text  NOT NULL,\"owner\" text  NOT NULL,\"displayName\" text  NOT NULL,\"imageUrl\" text  NOT NULL,\"updatesCount\" integer  NOT NULL, event_chain_id INTEGER NOT NULL, event_id NUMERIC NOT NULL, db_write_timestamp TIMESTAMP DEFAULT CURRENT_TIMESTAMP, UNIQUE (\"id\"));`"
->>>>>>> ed4cbd95
+      "sql`CREATE TABLE \"public\".\"gravatar\" (\"id\" text  NOT NULL,\"owner\" text  NOT NULL,\"displayName\" text  NOT NULL,\"imageUrl\" text  NOT NULL,\"updatesCount\" integer  NOT NULL,\"bigIntTest\" numeric  NOT NULL,\"bigIntOption\" numeric, event_chain_id INTEGER NOT NULL, event_id NUMERIC NOT NULL, db_write_timestamp TIMESTAMP DEFAULT CURRENT_TIMESTAMP, UNIQUE (\"id\"));`"
     )
   }
 
