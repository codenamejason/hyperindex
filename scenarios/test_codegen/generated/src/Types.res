//*************
//***ENTITIES**
//*************

@genType.as("Id")
type id = string

//nested subrecord types

type entityRead =
  | UserRead(id)
  | GravatarRead(id)
  | NftcollectionRead(id)
  | TokenRead(id)

let entitySerialize = (entity: entityRead) => {
  switch entity {
  | UserRead(id) => `user${id}`
  | GravatarRead(id) => `gravatar${id}`
  | NftcollectionRead(id) => `nftcollection${id}`
  | TokenRead(id) => `token${id}`
  }
}

type rawEventsEntity = {
  @as("chain_id") chainId: int,
  @as("event_id") eventId: Ethers.BigInt.t,
  @as("block_number") blockNumber: int,
  @as("log_index") logIndex: int,
  @as("transaction_index") transactionIndex: int,
  @as("transaction_hash") transactionHash: string,
  @as("src_address") srcAddress: string,
  @as("block_hash") blockHash: string,
  @as("block_timestamp") blockTimestamp: int,
  @as("event_type") eventType: Js.Json.t,
  params: Js.Json.t,
}

@genType
type rec userEntity = {
  id: string,
  address: string,
  gravatar: option<id>,
<<<<<<< HEAD
  gravatarData?: gravatarEntity,
  updatesCountOnUserForTesting: int,
=======
  tokens: array<id>,
}

type userEntitySerialized = {
  id: string,
  address: string,
  gravatar: option<id>,
  tokens: array<id>,
}

let serializeUserEntity = (entity: userEntity): userEntitySerialized => {
  {
    id: entity.id,
    address: entity.address,
    gravatar: entity.gravatar,
    tokens: entity.tokens,
  }
>>>>>>> 7f717b10
}
and gravatarEntity = {
  id: string,
  owner: id,
  ownerData?: userEntity,
  displayName: string,
  imageUrl: string,
  updatesCount: Ethers.BigInt.t,
}

type gravatarEntitySerialized = {
  id: string,
  owner: id,
  displayName: string,
  imageUrl: string,
  updatesCount: string,
}

let serializeGravatarEntity = (entity: gravatarEntity): gravatarEntitySerialized => {
  {
    id: entity.id,
    owner: entity.owner,
    displayName: entity.displayName,
    imageUrl: entity.imageUrl,
    updatesCount: entity.updatesCount->Ethers.BigInt.toString,
  }
}

@genType
type nftcollectionEntity = {
  id: string,
  contractAddress: string,
  name: string,
  symbol: string,
  maxSupply: Ethers.BigInt.t,
  currentSupply: int,
}

type nftcollectionEntitySerialized = {
  id: string,
  contractAddress: string,
  name: string,
  symbol: string,
  maxSupply: string,
  currentSupply: int,
}

let serializeNftcollectionEntity = (entity: nftcollectionEntity): nftcollectionEntitySerialized => {
  {
    id: entity.id,
    contractAddress: entity.contractAddress,
    name: entity.name,
    symbol: entity.symbol,
    maxSupply: entity.maxSupply->Ethers.BigInt.toString,
    currentSupply: entity.currentSupply,
  }
}

@genType
type tokenEntity = {
  id: string,
  tokenId: Ethers.BigInt.t,
  collection: id,
  owner: id,
}

type tokenEntitySerialized = {
  id: string,
  tokenId: string,
  collection: id,
  owner: id,
}

let serializeTokenEntity = (entity: tokenEntity): tokenEntitySerialized => {
  {
    id: entity.id,
    tokenId: entity.tokenId->Ethers.BigInt.toString,
    collection: entity.collection,
    owner: entity.owner,
  }
}
type entity =
  | UserEntity(userEntity)
  | GravatarEntity(gravatarEntity)
  | NftcollectionEntity(nftcollectionEntity)
  | TokenEntity(tokenEntity)

type crud = Create | Read | Update | Delete

type eventData = {
  @as("event_chain_id") chainId: int,
  @as("event_id") eventId: Ethers.BigInt.t,
}

type inMemoryStoreRow<'a> = {
  crud: crud,
  entity: 'a,
  eventData: eventData,
}

//*************
//**CONTRACTS**
//*************

@genType
type eventLog<'a> = {
  params: 'a,
  blockNumber: int,
  blockTimestamp: int,
  blockHash: string,
  srcAddress: string,
  transactionHash: string,
  transactionIndex: int,
  logIndex: int,
}

module GravatarContract = {
  module NewGravatarEvent = {
    @spice @genType
    type eventArgs = {
      id: Ethers.BigInt.t,
      owner: Ethers.ethAddress,
      displayName: string,
      imageUrl: string,
    }
    type userEntityHandlerContext = {
      insert: userEntity => unit,
      update: userEntity => unit,
      delete: id => unit,
    }
    type gravatarEntityHandlerContext = {
      insert: gravatarEntity => unit,
      update: gravatarEntity => unit,
      delete: id => unit,
    }
    type nftcollectionEntityHandlerContext = {
      insert: nftcollectionEntity => unit,
      update: nftcollectionEntity => unit,
      delete: id => unit,
    }
    type tokenEntityHandlerContext = {
      insert: tokenEntity => unit,
      update: tokenEntity => unit,
      delete: id => unit,
    }
    @genType
    type context = {
      user: userEntityHandlerContext,
      gravatar: gravatarEntityHandlerContext,
      nftcollection: nftcollectionEntityHandlerContext,
      token: tokenEntityHandlerContext,
    }

    // NOTE: this only allows single level deep linked entity data loading. TODO: make it recursive

    @genType
    type loaderContext = {}
  }
  module UpdatedGravatarEvent = {
    @spice @genType
    type eventArgs = {
      id: Ethers.BigInt.t,
      owner: Ethers.ethAddress,
      displayName: string,
      imageUrl: string,
    }
    type userEntityHandlerContext = {
      insert: userEntity => unit,
      update: userEntity => unit,
      delete: id => unit,
    }
    type gravatarEntityHandlerContext = {
      gravatarWithChanges: unit => option<gravatarEntity>,
      insert: gravatarEntity => unit,
      update: gravatarEntity => unit,
      delete: id => unit,
    }
    type nftcollectionEntityHandlerContext = {
      insert: nftcollectionEntity => unit,
      update: nftcollectionEntity => unit,
      delete: id => unit,
    }
    type tokenEntityHandlerContext = {
      insert: tokenEntity => unit,
      update: tokenEntity => unit,
      delete: id => unit,
    }
    @genType
    type context = {
      user: userEntityHandlerContext,
      gravatar: gravatarEntityHandlerContext,
      nftcollection: nftcollectionEntityHandlerContext,
      token: tokenEntityHandlerContext,
    }

    type gravatarEntityLoaderContext = {gravatarWithChangesLoad: id => unit}

    @genType
    type loaderContext = {gravatar: gravatarEntityLoaderContext}
  }
}
module NftFactoryContract = {
  module SimpleNftCreatedEvent = {
    @spice @genType
    type eventArgs = {
      name: string,
      symbol: string,
      maxSupply: Ethers.BigInt.t,
      contractAddress: Ethers.ethAddress,
    }
    type userEntityHandlerContext = {
      insert: userEntity => unit,
      update: userEntity => unit,
      delete: id => unit,
    }
    type gravatarEntityHandlerContext = {
      insert: gravatarEntity => unit,
      update: gravatarEntity => unit,
      delete: id => unit,
    }
    type nftcollectionEntityHandlerContext = {
      insert: nftcollectionEntity => unit,
      update: nftcollectionEntity => unit,
      delete: id => unit,
    }
    type tokenEntityHandlerContext = {
      insert: tokenEntity => unit,
      update: tokenEntity => unit,
      delete: id => unit,
    }
    @genType
    type context = {
      user: userEntityHandlerContext,
      gravatar: gravatarEntityHandlerContext,
      nftcollection: nftcollectionEntityHandlerContext,
      token: tokenEntityHandlerContext,
    }

    // NOTE: this only allows single level deep linked entity data loading. TODO: make it recursive

    @genType
    type loaderContext = {}
  }
}
module SimpleNftContract = {
  module TransferEvent = {
    @spice @genType
    type eventArgs = {
      from: Ethers.ethAddress,
      to: Ethers.ethAddress,
      tokenId: Ethers.BigInt.t,
    }
    type userEntityHandlerContext = {
      userFrom: unit => option<userEntity>,
      userTo: unit => option<userEntity>,
      insert: userEntity => unit,
      update: userEntity => unit,
      delete: id => unit,
    }
    type gravatarEntityHandlerContext = {
      insert: gravatarEntity => unit,
      update: gravatarEntity => unit,
      delete: id => unit,
    }
    type nftcollectionEntityHandlerContext = {
      nftCollectionUpdated: unit => option<nftcollectionEntity>,
      insert: nftcollectionEntity => unit,
      update: nftcollectionEntity => unit,
      delete: id => unit,
    }
    type tokenEntityHandlerContext = {
      existingTransferredToken: unit => option<tokenEntity>,
      insert: tokenEntity => unit,
      update: tokenEntity => unit,
      delete: id => unit,
    }
    @genType
    type context = {
      user: userEntityHandlerContext,
      gravatar: gravatarEntityHandlerContext,
      nftcollection: nftcollectionEntityHandlerContext,
      token: tokenEntityHandlerContext,
    }

<<<<<<< HEAD
    // NOTE: this only allows single level deep linked entity data loading. TODO: make it recursive
    type gravatarSubEntityLoader = {userLoad: unit => unit}

    type gravatarEntityLoaderContext = {gravatarWithChangesLoad: id => gravatarSubEntityLoader}
=======
    type userEntityLoaderContext = {
      userFromLoad: id => unit,
      userToLoad: id => unit,
    }
    type nftcollectionEntityLoaderContext = {nftCollectionUpdatedLoad: id => unit}
    type tokenEntityLoaderContext = {existingTransferredTokenLoad: id => unit}
>>>>>>> 7f717b10

    @genType
    type loaderContext = {
      user: userEntityLoaderContext,
      nftcollection: nftcollectionEntityLoaderContext,
      token: tokenEntityLoaderContext,
    }
  }
}

type event =
  | GravatarContract_NewGravatar(eventLog<GravatarContract.NewGravatarEvent.eventArgs>)
  | GravatarContract_UpdatedGravatar(eventLog<GravatarContract.UpdatedGravatarEvent.eventArgs>)
  | NftFactoryContract_SimpleNftCreated(
      eventLog<NftFactoryContract.SimpleNftCreatedEvent.eventArgs>,
    )
  | SimpleNftContract_Transfer(eventLog<SimpleNftContract.TransferEvent.eventArgs>)

type eventAndContext =
  | GravatarContract_NewGravatarWithContext(
      eventLog<GravatarContract.NewGravatarEvent.eventArgs>,
      GravatarContract.NewGravatarEvent.context,
    )
  | GravatarContract_UpdatedGravatarWithContext(
      eventLog<GravatarContract.UpdatedGravatarEvent.eventArgs>,
      GravatarContract.UpdatedGravatarEvent.context,
    )
  | NftFactoryContract_SimpleNftCreatedWithContext(
      eventLog<NftFactoryContract.SimpleNftCreatedEvent.eventArgs>,
      NftFactoryContract.SimpleNftCreatedEvent.context,
    )
  | SimpleNftContract_TransferWithContext(
      eventLog<SimpleNftContract.TransferEvent.eventArgs>,
      SimpleNftContract.TransferEvent.context,
    )

@spice
type eventName =
  | @spice.as("GravatarContract_NewGravatarEvent") GravatarContract_NewGravatarEvent
  | @spice.as("GravatarContract_UpdatedGravatarEvent") GravatarContract_UpdatedGravatarEvent
  | @spice.as("NftFactoryContract_SimpleNftCreatedEvent") NftFactoryContract_SimpleNftCreatedEvent
  | @spice.as("SimpleNftContract_TransferEvent") SimpleNftContract_TransferEvent

let eventNameToString = (eventName: eventName) =>
  switch eventName {
  | GravatarContract_NewGravatarEvent => "NewGravatar"
  | GravatarContract_UpdatedGravatarEvent => "UpdatedGravatar"
  | NftFactoryContract_SimpleNftCreatedEvent => "SimpleNftCreated"
  | SimpleNftContract_TransferEvent => "Transfer"
  }<|MERGE_RESOLUTION|>--- conflicted
+++ resolved
@@ -37,14 +37,11 @@
 }
 
 @genType
-type rec userEntity = {
+type userEntity = {
   id: string,
   address: string,
   gravatar: option<id>,
-<<<<<<< HEAD
-  gravatarData?: gravatarEntity,
   updatesCountOnUserForTesting: int,
-=======
   tokens: array<id>,
 }
 
@@ -62,15 +59,6 @@
     gravatar: entity.gravatar,
     tokens: entity.tokens,
   }
->>>>>>> 7f717b10
-}
-and gravatarEntity = {
-  id: string,
-  owner: id,
-  ownerData?: userEntity,
-  displayName: string,
-  imageUrl: string,
-  updatesCount: Ethers.BigInt.t,
 }
 
 type gravatarEntitySerialized = {
@@ -180,6 +168,35 @@
 }
 
 module GravatarContract = {
+  module TestEventEvent = {
+    @spice @genType
+    type eventArgs = {
+      id: Ethers.BigInt.t,
+      user: Ethers.ethAddress,
+      contactDetails: contactDetails,
+    }
+    type userEntityHandlerContext = {
+      insert: userEntity => unit,
+      update: userEntity => unit,
+      delete: id => unit,
+    }
+    type gravatarEntityHandlerContext = {
+      insert: gravatarEntity => unit,
+      update: gravatarEntity => unit,
+      delete: id => unit,
+    }
+    @genType
+    type context = {
+      user: userEntityHandlerContext,
+      gravatar: gravatarEntityHandlerContext,
+    }
+
+    // NOTE: this only allows single level deep linked entity data loading. TODO: make it recursive
+
+    @genType
+    type loaderContext = {}
+  }
+
   module NewGravatarEvent = {
     @spice @genType
     type eventArgs = {
@@ -258,7 +275,10 @@
       token: tokenEntityHandlerContext,
     }
 
-    type gravatarEntityLoaderContext = {gravatarWithChangesLoad: id => unit}
+    // NOTE: this only allows single level deep linked entity data loading. TODO: make it recursive
+    type gravatarSubEntityLoader = {userLoad: unit => unit}
+
+    type gravatarEntityLoaderContext = {gravatarWithChangesLoad: id => gravatarSubEntityLoader}
 
     @genType
     type loaderContext = {gravatar: gravatarEntityLoaderContext}
@@ -301,8 +321,6 @@
       token: tokenEntityHandlerContext,
     }
 
-    // NOTE: this only allows single level deep linked entity data loading. TODO: make it recursive
-
     @genType
     type loaderContext = {}
   }
@@ -347,19 +365,12 @@
       token: tokenEntityHandlerContext,
     }
 
-<<<<<<< HEAD
-    // NOTE: this only allows single level deep linked entity data loading. TODO: make it recursive
-    type gravatarSubEntityLoader = {userLoad: unit => unit}
-
-    type gravatarEntityLoaderContext = {gravatarWithChangesLoad: id => gravatarSubEntityLoader}
-=======
     type userEntityLoaderContext = {
       userFromLoad: id => unit,
       userToLoad: id => unit,
     }
     type nftcollectionEntityLoaderContext = {nftCollectionUpdatedLoad: id => unit}
     type tokenEntityLoaderContext = {existingTransferredTokenLoad: id => unit}
->>>>>>> 7f717b10
 
     @genType
     type loaderContext = {
