# Note, this is a "low fi" solution to get things to work while we haven't settled on any migrations management.
#       only implemented like this until we have chance to discuss a more pollished solution.

# NOTE: This is very brittle code, it will break if the password, hasura url or database changes.
#       Good to see the API though, we could write this in code to be more robust once things have settled a bit more.

# Source: https://hasura.io/docs/latest/api-reference/metadata-api/table-view/#metadata-pg-track-table

curl -X POST localhost:8080/v1/metadata \
  -H "Content-Type: application/json" \
  -H "X-Hasura-Role: admin" \
  -H "X-Hasura-Admin-Secret: testing" \
  -d '{
  "type": "pg_track_table",
  "args": {
    "source": "public",
    "schema": "public",
    "name": "user"
  }
}'
curl -X POST localhost:8080/v1/metadata \
  -H "Content-Type: application/json" \
  -H "X-Hasura-Role: admin" \
  -H "X-Hasura-Admin-Secret: testing" \
  -d '{
  "type": "pg_track_table",
  "args": {
    "source": "public",
    "schema": "public",
    "name": "gravatar"
  }
}'
# reference: https://hasura.io/docs/latest/api-reference/metadata-api/permission/#metadata-pg-create-select-permission

#Do this for the raw events table as well
curl -X POST localhost:8080/v1/metadata \
  -H "Content-Type: application/json" \
  -H "X-Hasura-Role: admin" \
  -H "X-Hasura-Admin-Secret: testing" \
  -d '{
  "type": "pg_track_table",
  "args": {
    "source": "public",
    "schema": "public",
    "name": "raw_events"
  }
}'

curl -X POST localhost:8080/v1/metadata \
  -H "Content-Type: application/json" \
  -H "X-Hasura-Role: admin" \
  -H "X-Hasura-Admin-Secret: testing" \
  -d '{
    "type": "pg_create_select_permission",
    "args": {
        "table": "user",
        "role": "public",
        "source": "default",
        "permission": {
            "columns": "*",
            "filter": {}
        }
    }
}'
curl -X POST localhost:8080/v1/metadata \
  -H "Content-Type: application/json" \
  -H "X-Hasura-Role: admin" \
  -H "X-Hasura-Admin-Secret: testing" \
  -d '{
    "type": "pg_create_select_permission",
    "args": {
        "table": "gravatar",
        "role": "public",
        "source": "default",
        "permission": {
            "columns": "*",
            "filter": {}
        }
    }
}'

#Do this for the raw events table as well
curl -X POST localhost:8080/v1/metadata \
  -H "Content-Type: application/json" \
  -H "X-Hasura-Role: admin" \
  -H "X-Hasura-Admin-Secret: testing" \
  -d '{
    "type": "pg_create_select_permission",
    "args": {
        "table": "raw_events",
        "role": "public",
        "source": "default",
        "permission": {
            "columns": "*",
            "filter": {}
        }
    }
<<<<<<< HEAD
=======
}'

curl -X POST localhost:8080/v1/metadata \
  -H "Content-Type: application/json" \
  -H "X-Hasura-Role: admin" \
  -H "X-Hasura-Admin-Secret: testing" \
  -d '{
    "type": "pg_create_object_relationship",
    "args": {
        "table": "user",
        "name": "gravatarMap",
        "source": "default",
        "using": {
            "manual_configuration" : {
                "remote_table" : "gravatar",
                "column_mapping" : {
                    "gravatar" : "id"
                }
            }
        }
    }
}'
curl -X POST localhost:8080/v1/metadata \
  -H "Content-Type: application/json" \
  -H "X-Hasura-Role: admin" \
  -H "X-Hasura-Admin-Secret: testing" \
  -d '{
    "type": "pg_create_object_relationship",
    "args": {
        "table": "gravatar",
        "name": "ownerMap",
        "source": "default",
        "using": {
            "manual_configuration" : {
                "remote_table" : "user",
                "column_mapping" : {
                    "owner" : "id"
                }
            }
        }
    }
>>>>>>> 556aff72
}'<|MERGE_RESOLUTION|>--- conflicted
+++ resolved
@@ -95,8 +95,6 @@
             "filter": {}
         }
     }
-<<<<<<< HEAD
-=======
 }'
 
 curl -X POST localhost:8080/v1/metadata \
@@ -138,5 +136,4 @@
             }
         }
     }
->>>>>>> 556aff72
 }'