--- conflicted
+++ resolved
@@ -114,12 +114,8 @@
 
 pub fn network_to_skar_url(network: &SupportedNetwork) -> Option<String> {
     match network {
-<<<<<<< HEAD
         SupportedNetwork::EthereumMainnet => Some("http://eth.hypersync.bigdevenergy.link:1100".to_string()),
-=======
-        SupportedNetwork::EthereumMainnet => Some("http://91.216.245.175:1100".to_string()),
         SupportedNetwork::Polygon => Some("http://91.216.245.175:1101".to_string()),
->>>>>>> 36788741
         _ => None
 
         // SupportedNetwork::Polygon => Some("http://91.216.245.118:2151".to_string()),
