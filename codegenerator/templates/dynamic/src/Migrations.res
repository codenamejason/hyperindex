let sql = Postgres.makeSql(~config=Config.db->Obj.magic /* TODO: make this have the correct type */)

module RawEventsTable = {
  type rawEventsTableRow = {
    @as("chain_id") chainId: int,
    @as("event_id") eventId: Ethers.BigInt.t,
    @as("block_number") blockNumber: int,
    @as("log_index") logIndex: int,
    @as("transaction_index") transactionIndex: int,
    @as("transaction_hash") transactionHash: string,
    @as("src_address") srcAddress: string,
    @as("block_hash") blockHash: string,
    @as("block_timestamp") blockTimestamp: int,
    params: Js.Json.t,
  }

  let createRawEventsTable = async () => {
    await %raw("sql`
      CREATE TABLE public.raw_events (
        chain_id INTEGER NOT NULL,
        event_id NUMERIC NOT NULL,
        block_number INTEGER NOT NULL,
        log_index INTEGER NOT NULL,
        transaction_index INTEGER NOT NULL,
        transaction_hash TEXT NOT NULL,
        src_address TEXT NOT NULL,
        block_hash TEXT NOT NULL,
        block_timestamp INTEGER NOT NULL,
        params JSON NOT NULL,
        PRIMARY KEY (chain_id, event_id)
      );
  `")
  }

  let dropRawEventsTable = async () => {
    await %raw("sql`
    DROP TABLE public.raw_events;
  `")
  }
}

{{#each entities as |entity|}}
module {{entity.name.capitalized}} = {
  let create{{entity.name.capitalized}}Table:unit => promise<unit> = async () => {
    await %raw("sql`CREATE TABLE \"public\".\"{{entity.name.uncapitalized}}\" ({{#each entity.params as |param|}}\"{{param.key}}\" {{param.type_pg}},{{/each}}UNIQUE (\"id\"));`")
  }

  let delete{{entity.name.capitalized}}Table:unit => promise<unit> = async () => {
    // NOTE: we can refine the `IF EXISTS` part because this now prints to the terminal if the table doesn't exist (which isn't nice for the developer).
    await %raw("sql`DROP TABLE IF EXISTS \"public\".\"{{entity.name.uncapitalized}}\";`")
  }
}

{{/each}}

<<<<<<< HEAD
  let deleteAllTables:unit => promise<unit> = async () => {
    // NOTE: we can refine the `IF EXISTS` part because this now prints to the terminal if the table doesn't exist (which isn't nice for the developer).
    await %raw("sql`DROP SCHEMA public CASCADE;`")
    await %raw("sql`CREATE SCHEMA public;`")
    await %raw("sql`GRANT ALL ON SCHEMA public TO postgres;`")
    await %raw("sql`GRANT ALL ON SCHEMA public TO public;`")
  }

=======
let deleteAllTables:unit => promise<unit> = async () => {
  // NOTE: we can refine the `IF EXISTS` part because this now prints to the terminal if the table doesn't exist (which isn't nice for the developer).
  @warning("-21")
  await %raw("sql.unsafe`DROP SCHEMA public CASCADE;CREATE SCHEMA public;GRANT ALL ON SCHEMA public TO postgres;GRANT ALL ON SCHEMA public TO public;`")
}
>>>>>>> c5756d80

type t
@module external process: t = "process"

@send external exit: (t, unit) => unit = "exit"

// TODO: all the migration steps should run as a single transaction
let runUpMigrations = async () => {
  await RawEventsTable.createRawEventsTable()
// TODO: catch and handle query errors
{{#each entities as |entity|}}
  await {{entity.name.capitalized}}.create{{entity.name.capitalized}}Table()
{{/each}}

}

let runDownMigrations = async () => {
  // {{#each entities as |entity|}}
  // await {{entity.name.capitalized}}.delete{{entity.name.capitalized}}Table()
  // {{/each}}

  // NOTE: For now delete any remaining tables.
  await deleteAllTables()
}

let setupDb = async () => {
  // TODO: we should make a hash of the schema file (that gets stored in the DB) and either drop the tables and create new ones or keep this migration.
  //       for now we always run the down migration.
  // if (process.env.MIGRATE === "force" || hash_of_schema_file !== hash_of_current_schema)
  await runDownMigrations()
  // else
  //   await clearDb()

  await runUpMigrations()

  process->exit()
}<|MERGE_RESOLUTION|>--- conflicted
+++ resolved
@@ -53,22 +53,11 @@
 
 {{/each}}
 
-<<<<<<< HEAD
-  let deleteAllTables:unit => promise<unit> = async () => {
-    // NOTE: we can refine the `IF EXISTS` part because this now prints to the terminal if the table doesn't exist (which isn't nice for the developer).
-    await %raw("sql`DROP SCHEMA public CASCADE;`")
-    await %raw("sql`CREATE SCHEMA public;`")
-    await %raw("sql`GRANT ALL ON SCHEMA public TO postgres;`")
-    await %raw("sql`GRANT ALL ON SCHEMA public TO public;`")
-  }
-
-=======
 let deleteAllTables:unit => promise<unit> = async () => {
   // NOTE: we can refine the `IF EXISTS` part because this now prints to the terminal if the table doesn't exist (which isn't nice for the developer).
   @warning("-21")
   await %raw("sql.unsafe`DROP SCHEMA public CASCADE;CREATE SCHEMA public;GRANT ALL ON SCHEMA public TO postgres;GRANT ALL ON SCHEMA public TO public;`")
 }
->>>>>>> c5756d80
 
 type t
 @module external process: t = "process"
