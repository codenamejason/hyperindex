let config: Postgres.poolConfig = {
  ...Config.db,
  transform: {undefined: Js.null},
}
let sql = Postgres.makeSql(~config)

type chainId = int
type eventId = Ethers.BigInt.t

module RawEvents = {
  type rawEventRowId = (chainId, eventId)
  @module("./DbFunctionsImplementation.js")
  external batchSetRawEvents: (Postgres.sql, array<Types.rawEventsEntity>) => promise<unit> =
    "batchSetRawEvents"

  @module("./DbFunctionsImplementation.js")
  external batchDeleteRawEvents: (Postgres.sql, array<rawEventRowId>) => promise<unit> =
    "batchDeleteRawEvents"

  @module("./DbFunctionsImplementation.js")
  external readRawEventsEntities: (
    Postgres.sql,
    array<rawEventRowId>,
  ) => promise<array<Types.rawEventsEntity>> = "readRawEventsEntities"
}

type readEntityData<'a> = {
  entity: 'a,
  eventData: Types.eventData,
}

module User = {
  open Types
  type userReadRow = {
    id: string,
    address: string,
    gravatar: option<id>,
    @as("event_chain_id") chainId: int,
    @as("event_id") eventId: Ethers.BigInt.t,
  }

  let readRowToReadEntityData = (readRow: userReadRow): readEntityData<Types.userEntity> => {
    let {id, address, gravatar, chainId, eventId} = readRow

    {
      entity: {
        id,
        address,
        gravatar,
      },
      eventData: {
        chainId,
        eventId,
      },
    }
  }

  @module("./DbFunctionsImplementation.js")
<<<<<<< HEAD
  external batchSetUser: array<Types.inMemoryStoreRow<Types.userEntitySerialized>> => promise<
    unit,
  > = "batchSetUser"
=======
  external batchSetUser: (
    Postgres.sql,
    array<Types.inMemoryStoreRow<Types.userEntity>>,
  ) => promise<unit> = "batchSetUser"
>>>>>>> 068e7016

  @module("./DbFunctionsImplementation.js")
  external batchDeleteUser: (Postgres.sql, array<Types.id>) => promise<unit> = "batchDeleteUser"

  @module("./DbFunctionsImplementation.js")
  external readUserEntities: (Postgres.sql, array<Types.id>) => promise<array<userReadRow>> =
    "readUserEntities"
}
module Gravatar = {
  open Types
  type gravatarReadRow = {
    id: string,
    owner: id,
    displayName: string,
    imageUrl: string,
    updatesCount: int,
    bigIntTest: string,
    bigIntOption: option<string>,
    @as("event_chain_id") chainId: int,
    @as("event_id") eventId: Ethers.BigInt.t,
  }

  let readRowToReadEntityData = (readRow: gravatarReadRow): readEntityData<
    Types.gravatarEntity,
  > => {
    let {
      id,
      owner,
      displayName,
      imageUrl,
      updatesCount,
      bigIntTest,
      bigIntOption,
      chainId,
      eventId,
    } = readRow

    {
      entity: {
        id,
        owner,
        displayName,
        imageUrl,
        updatesCount,
        bigIntTest: bigIntTest->Ethers.BigInt.fromStringUnsafe,
        bigIntOption: bigIntOption->Belt.Option.map(opt => opt->Ethers.BigInt.fromStringUnsafe),
      },
      eventData: {
        chainId,
        eventId,
      },
    }
  }

  @module("./DbFunctionsImplementation.js")
<<<<<<< HEAD
  external batchSetGravatar: array<
    Types.inMemoryStoreRow<Types.gravatarEntitySerialized>,
  > => promise<unit> = "batchSetGravatar"
=======
  external batchSetGravatar: (
    Postgres.sql,
    array<Types.inMemoryStoreRow<Types.gravatarEntity>>,
  ) => promise<unit> = "batchSetGravatar"
>>>>>>> 068e7016

  @module("./DbFunctionsImplementation.js")
  external batchDeleteGravatar: (Postgres.sql, array<Types.id>) => promise<unit> =
    "batchDeleteGravatar"

  @module("./DbFunctionsImplementation.js")
  external readGravatarEntities: (
    Postgres.sql,
    array<Types.id>,
  ) => promise<array<gravatarReadRow>> = "readGravatarEntities"
}<|MERGE_RESOLUTION|>--- conflicted
+++ resolved
@@ -56,16 +56,10 @@
   }
 
   @module("./DbFunctionsImplementation.js")
-<<<<<<< HEAD
-  external batchSetUser: array<Types.inMemoryStoreRow<Types.userEntitySerialized>> => promise<
-    unit,
-  > = "batchSetUser"
-=======
   external batchSetUser: (
     Postgres.sql,
-    array<Types.inMemoryStoreRow<Types.userEntity>>,
+    array<Types.inMemoryStoreRow<Types.userEntitySerialized>>,
   ) => promise<unit> = "batchSetUser"
->>>>>>> 068e7016
 
   @module("./DbFunctionsImplementation.js")
   external batchDeleteUser: (Postgres.sql, array<Types.id>) => promise<unit> = "batchDeleteUser"
@@ -121,16 +115,10 @@
   }
 
   @module("./DbFunctionsImplementation.js")
-<<<<<<< HEAD
-  external batchSetGravatar: array<
-    Types.inMemoryStoreRow<Types.gravatarEntitySerialized>,
-  > => promise<unit> = "batchSetGravatar"
-=======
   external batchSetGravatar: (
     Postgres.sql,
-    array<Types.inMemoryStoreRow<Types.gravatarEntity>>,
+    array<Types.inMemoryStoreRow<Types.gravatarEntitySerialized>>,
   ) => promise<unit> = "batchSetGravatar"
->>>>>>> 068e7016
 
   @module("./DbFunctionsImplementation.js")
   external batchDeleteGravatar: (Postgres.sql, array<Types.id>) => promise<unit> =
