use std::error::Error;
use std::fs;
use std::os::unix::fs::PermissionsExt; // NOTE: This probably won't be the same on Windows.
use std::path::PathBuf;

use handlebars::Handlebars;

use include_dir::{Dir, DirEntry};
use serde::Serialize;

pub mod config_parsing;

pub use config_parsing::{entity_parsing, event_parsing, ChainConfigTemplate};

pub mod capitalization;
pub mod cli_args;

use capitalization::CapitalizedOptions;
#[derive(Serialize, Debug, PartialEq)]
struct ParamType {
    key: String,
    type_: String,
}

#[derive(Serialize, Debug, PartialEq)]
pub struct RecordType {
    name: CapitalizedOptions,
    params: Vec<ParamType>,
}

#[derive(Serialize, Debug, PartialEq)]
pub struct RequiredEntityTemplate {
    name: CapitalizedOptions,
    labels: Vec<String>,
}

#[derive(Serialize, Debug, PartialEq)]
pub struct EventTemplate {
    name: CapitalizedOptions,
    params: Vec<ParamType>,
    required_entities: Vec<RequiredEntityTemplate>,
}

#[derive(Serialize, Debug)]
pub struct HandlerPaths {
    absolute: String,
    relative_to_generated_src: String,
}

#[derive(Serialize)]
pub struct Contract {
    name: CapitalizedOptions,
    events: Vec<EventTemplate>,
    handler: HandlerPaths,
}

type EntityTemplate = RecordType;

#[derive(Serialize)]
struct TypesTemplate {
    contracts: Vec<Contract>,
    entities: Vec<EntityTemplate>,
    chain_configs: Vec<ChainConfigTemplate>,
    codegen_out_path: String,
}

pub fn generate_templates(
    contracts: Vec<Contract>,
    chain_configs: Vec<ChainConfigTemplate>,
    entity_types: Vec<RecordType>,
    codegen_path: &PathBuf,
) -> Result<(), Box<dyn Error>> {
    let mut handlebars = Handlebars::new();

    handlebars.set_strict_mode(true);
    handlebars.register_escape_fn(handlebars::no_escape);

    let codegen_path_str = codegen_path.to_str().ok_or("invalid codegen path")?;
    let codegen_out_path = format!("{}/*", codegen_path_str);

    let types_data = TypesTemplate {
        contracts,
        entities: entity_types,
        chain_configs,
        codegen_out_path,
    };

    let rendered_string_types = handlebars.render_template(
        include_str!("../templates/dynamic/src/Types.res"),
        &types_data,
    )?;
    let rendered_string_abi = handlebars.render_template(
        include_str!("../templates/dynamic/src/Abis.res"),
        &types_data,
    )?;
    let rendered_string_handlers = handlebars.render_template(
        include_str!("../templates/dynamic/src/Handlers.res"),
        &types_data,
    )?;
    let rendered_string_db_functions = handlebars.render_template(
        include_str!("../templates/dynamic/src/DbFunctions.res"),
        &types_data,
    )?;
    let rendered_string_event_processing = handlebars.render_template(
        include_str!("../templates/dynamic/src/EventProcessing.res"),
        &types_data,
    )?;
    let rendered_string_config = handlebars.render_template(
        include_str!("../templates/dynamic/src/Config.res"),
        &types_data,
    )?;
    let rendered_string_io =
        handlebars.render_template(include_str!("../templates/dynamic/src/IO.res"), &types_data)?;
    let rendered_string_db_schema = handlebars.render_template(
        include_str!("../templates/dynamic/src/DbSchema.res"),
        &types_data,
    )?;
    let rendered_string_converters = handlebars.render_template(
        include_str!("../templates/dynamic/src/Converters.res"),
        &types_data,
    )?;
    let rendered_string_event_syncing = handlebars.render_template(
        include_str!("../templates/dynamic/src/EventSyncing.res"),
        &types_data,
    )?;
    let rendered_string_context = handlebars.render_template(
        include_str!("../templates/dynamic/src/Context.res"),
        &types_data,
    )?;
    let rendered_string_register_tables_with_hasura = handlebars.render_template(
        include_str!("../templates/dynamic/register_tables_with_hasura.sh"),
        &types_data,
    )?;
<<<<<<< HEAD
    let rendered_string_index = handlebars.render_template(
        include_str!("../templates/dynamic/src/Index.res"),
        &types_data,
    )?;
=======
    let rendered_string_gitignore =
        handlebars.render_template(include_str!("../templates/dynamic/.gitignore"), &types_data)?;
>>>>>>> 86563fd5

    write_to_file_in_generated(".gitignore", &rendered_string_gitignore, codegen_path)?;
    write_to_file_in_generated("src/Types.res", &rendered_string_types, codegen_path)?;
    write_to_file_in_generated("src/Config.res", &rendered_string_config, codegen_path)?;
    write_to_file_in_generated("src/Abis.res", &rendered_string_abi, codegen_path)?;
    write_to_file_in_generated("src/Handlers.res", &rendered_string_handlers, codegen_path)?;
    write_to_file_in_generated(
        "src/DbFunctions.res",
        &rendered_string_db_functions,
        codegen_path,
    )?;
    write_to_file_in_generated(
        "src/EventProcessing.res",
        &rendered_string_event_processing,
        codegen_path,
    )?;
    write_to_file_in_generated("src/IO.res", &rendered_string_io, codegen_path)?;
    write_to_file_in_generated("src/DbSchema.res", &rendered_string_db_schema, codegen_path)?;
    write_to_file_in_generated(
        "src/Converters.res",
        &rendered_string_converters,
        codegen_path,
    )?;
    write_to_file_in_generated(
        "src/EventSyncing.res",
        &rendered_string_event_syncing,
        codegen_path,
    )?;
    write_to_file_in_generated("src/Context.res", &rendered_string_context, codegen_path)?;
    write_to_file_in_generated(
        "register_tables_with_hasura.sh",
        &rendered_string_register_tables_with_hasura,
        codegen_path,
    )?;
    write_to_file_in_generated("src/Index.res", &rendered_string_index, codegen_path)?;

    make_file_executable("register_tables_with_hasura.sh", codegen_path)?;

    Ok(())
}

fn write_to_file_in_generated(
    filename: &str,
    content: &str,
    codegen_path: &PathBuf,
) -> std::io::Result<()> {
    fs::create_dir_all(codegen_path)?;
    let file_path = codegen_path.join(filename);
    fs::write(file_path, content)
}

/// This function allows files to be executed as a script
fn make_file_executable(filename: &str, codegen_path: &PathBuf) -> std::io::Result<()> {
    let file_path = codegen_path.join(filename);

    let mut permissions = fs::metadata(&file_path)?.permissions();
    permissions.set_mode(0o755); // Set the file permissions to -rwxr-xr-x
    fs::set_permissions(&file_path, permissions)?;

    Ok(())
}

pub fn copy_dir(from: &Dir, to_root: &PathBuf) -> Result<(), std::io::Error> {
    for entry in from.entries().iter() {
        match entry {
            DirEntry::Dir(dir) => {
                let path = dir.path();
                let to_path = to_root.join(path);

                fs::create_dir_all(&to_path)?;
                copy_dir(&dir, &to_root)?;
            }
            DirEntry::File(file) => {
                let path = file.path();
                let to_path = to_root.join(path);

                let file_content = file.contents();
                fs::write(&to_path, file_content)?;
            }
        }
    }

    Ok(())
}<|MERGE_RESOLUTION|>--- conflicted
+++ resolved
@@ -131,15 +131,12 @@
         include_str!("../templates/dynamic/register_tables_with_hasura.sh"),
         &types_data,
     )?;
-<<<<<<< HEAD
+    let rendered_string_gitignore =
+        handlebars.render_template(include_str!("../templates/dynamic/.gitignore"), &types_data)?;
     let rendered_string_index = handlebars.render_template(
         include_str!("../templates/dynamic/src/Index.res"),
         &types_data,
     )?;
-=======
-    let rendered_string_gitignore =
-        handlebars.render_template(include_str!("../templates/dynamic/.gitignore"), &types_data)?;
->>>>>>> 86563fd5
 
     write_to_file_in_generated(".gitignore", &rendered_string_gitignore, codegen_path)?;
     write_to_file_in_generated("src/Types.res", &rendered_string_types, codegen_path)?;
