--- conflicted
+++ resolved
@@ -21,11 +21,7 @@
                 use Template::Greeter;
                 use Template::Erc20;
 
-<<<<<<< HEAD
-                let options = vec![Blank, Greeter]
-=======
-                let options = vec![Greeter, Erc20]
->>>>>>> f0596036
+                let options = vec![Blank, Greeter, Erc20]
                     .iter()
                     .map(|template| {
                         serde_json::to_string(template).expect("Enum should be serializable")
