--- conflicted
+++ resolved
@@ -63,13 +63,9 @@
 #[derive(Clone, Debug, ValueEnum, Serialize, Deserialize)]
 ///Template to work off
 pub enum Template {
-<<<<<<< HEAD
     Blank,
-    Greeter
-=======
     Greeter,
     Erc20
->>>>>>> f0596036
 }
 
 #[derive(Clone, Debug, ValueEnum, Serialize, Deserialize)]
