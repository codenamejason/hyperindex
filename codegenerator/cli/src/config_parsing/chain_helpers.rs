use std::env;

use anyhow::anyhow;
use anyhow::Context;
use clap::ValueEnum;
use ethers::etherscan;
use serde::{Deserialize, Serialize};
use strum::FromRepr;
use strum_macros::{Display, EnumIter, EnumString};
use subenum::subenum;

use crate::constants::DEFAULT_CONFIRMED_BLOCK_THRESHOLD;

#[subenum(NetworkWithExplorer, HypersyncNetwork, GraphNetwork)]
#[derive(
    Clone,
    Debug,
    ValueEnum,
    Serialize,
    Deserialize,
    EnumIter,
    EnumString,
    FromRepr,
    PartialEq,
    Eq,
    Display,
    Hash,
    Copy,
)]
#[serde(rename_all = "kebab-case")]
#[strum(serialize_all = "kebab-case")]
#[repr(u64)]
pub enum Network {
    #[subenum(
        HypersyncNetwork,
        NetworkWithExplorer,
        GraphNetwork(serde(rename = "mainnet"))
    )]
    EthereumMainnet = 1,
    #[subenum(HypersyncNetwork, NetworkWithExplorer, GraphNetwork)]
    Goerli = 5,
    #[subenum(HypersyncNetwork, NetworkWithExplorer, GraphNetwork)]
    Optimism = 10,
    #[subenum(HypersyncNetwork, NetworkWithExplorer, GraphNetwork)]
    Base = 8453,
    #[subenum(HypersyncNetwork, NetworkWithExplorer)]
    // explorers:
    // https://sepolia.basescan.org/
    // https://base-sepolia.blockscout.com/
    BaseSepolia = 84532,
    #[subenum(HypersyncNetwork, NetworkWithExplorer, GraphNetwork)]
    Bsc = 56,
    #[subenum(GraphNetwork)]
    PoaSokol = 77,
    #[subenum(GraphNetwork)]
    Chapel = 97,
    #[subenum(GraphNetwork)]
    PoaCore = 99,
    #[subenum(HypersyncNetwork, NetworkWithExplorer, GraphNetwork)]
    Gnosis = 100,
    #[subenum(GraphNetwork)]
    Fuse = 122,
    #[subenum(HypersyncNetwork, NetworkWithExplorer, GraphNetwork)]
    Fantom = 250,
    #[subenum(
        HypersyncNetwork,
        NetworkWithExplorer,
        GraphNetwork(serde(rename = "matic"))
    )]
    Polygon = 137,
    #[subenum(HypersyncNetwork)]
    // explorers:
    // https://bobascan.com/ (not etherscan)
    Boba = 288,
    #[subenum(NetworkWithExplorer, GraphNetwork)]
    OptimismGoerli = 420,
    #[subenum(HypersyncNetwork, NetworkWithExplorer)]
    // Alt-explorer:
    // https://optimism-sepolia.blockscout.com/
    OptimismSepolia = 11155420,
    #[subenum(GraphNetwork)]
    Clover = 1023,
    #[subenum(HypersyncNetwork, NetworkWithExplorer, GraphNetwork)]
    Moonbeam = 1284,
    #[subenum(GraphNetwork)]
    Moonriver = 1285,
    #[subenum(GraphNetwork)]
    Mbase = 1287,
    #[subenum(GraphNetwork)]
    FantomTestnet = 4002,
    #[subenum(HypersyncNetwork, NetworkWithExplorer, GraphNetwork)]
    ArbitrumOne = 42161,
    #[subenum(HypersyncNetwork, NetworkWithExplorer)]
    ArbitrumNova = 42170,
    #[subenum(NetworkWithExplorer, GraphNetwork)]
    ArbitrumGoerli = 421613,
    #[subenum(HypersyncNetwork, NetworkWithExplorer)]
    ArbitrumSepolia = 421614,
    #[subenum(HypersyncNetwork, GraphNetwork, NetworkWithExplorer)]
    Celo = 42220,
    #[subenum(GraphNetwork)]
    Fuji = 43113,
    #[subenum(HypersyncNetwork, GraphNetwork, NetworkWithExplorer)]
    Avalanche = 43114,
    #[subenum(GraphNetwork)]
    CeloAlfajores = 44787,
    #[subenum(HypersyncNetwork, NetworkWithExplorer, GraphNetwork)]
    Mumbai = 80001,
    #[subenum(HypersyncNetwork, GraphNetwork)]
    // Blockscout: https://explorer.aurora.dev/
    Aurora = 1313161554,
    #[subenum(GraphNetwork)]
    AuroraTestnet = 1313161555,
    #[subenum(HypersyncNetwork)]
    // Explorers:
    // https://explorer.harmony.one/
    // https://getblock.io/explorers/harmony/
    Harmony = 1666600000, // shard 0
    #[subenum(GraphNetwork)]
    BaseGoerli = 84531,
    #[subenum(HypersyncNetwork, GraphNetwork)]
    ZksyncEra = 324,
    #[subenum(HypersyncNetwork, NetworkWithExplorer, GraphNetwork)]
    Sepolia = 11155111,
    #[subenum(HypersyncNetwork, NetworkWithExplorer)]
    Linea = 59144,
    #[subenum(GraphNetwork)]
    Rinkeby = 4,
    #[subenum(GraphNetwork)]
    ZksyncEraTestnet = 280,
    #[subenum(GraphNetwork)]
    PolygonZkevmTestnet = 1422,
    #[subenum(GraphNetwork, HypersyncNetwork, NetworkWithExplorer)]
    PolygonZkevm = 1101,
    #[subenum(GraphNetwork)]
    ScrollSepolia = 534351,
    #[subenum(GraphNetwork, HypersyncNetwork, NetworkWithExplorer)]
    Scroll = 534352,
    #[subenum(HypersyncNetwork)]
    Metis = 1088,
    #[subenum(HypersyncNetwork)]
    // Explorers:
    // blockscout: https://pacific-explorer.manta.network/
    // w3w.ai: https://manta.socialscan.io/
    Manta = 169,
    #[subenum(HypersyncNetwork)]
    // Explorers:
    // blockscout: https://explorer.jolnir.taiko.xyz/
    TaikoJolnr = 167007,
    #[subenum(HypersyncNetwork, NetworkWithExplorer)]
    Kroma = 255,
    #[subenum(HypersyncNetwork)]
    // Explorers:
    // https://explorer.execution.mainnet.lukso.network/
    // https://blockscout.com/lukso/l14
    Lukso = 42,
    #[subenum(HypersyncNetwork)]
    // Explorers:
    // https://www.oklink.com/x1-test
    XLayerTestnet = 195,
    #[subenum(HypersyncNetwork)]
    // Explorers:
    // https://www.oklink.com/xlayer
    XLayer = 196,
    #[subenum(HypersyncNetwork, NetworkWithExplorer)]
    Holesky = 17000,
    #[subenum(HypersyncNetwork)]
    // Explorers:
    // https://gnosis-chiado.blockscout.com/
    GnosisChiado = 10200,
    #[subenum(HypersyncNetwork)]
    // Explorers:
    // https://explorer.zora.energy/
    Zora = 7777777,
    #[subenum(HypersyncNetwork)]
    // Explorers:
    // https://explorer.publicgoods.network/
    PublicGoods = 424,
    #[subenum(HypersyncNetwork)]
    // Explorers:
    // Blockscout: https://explorer-mainnet-algorand-rollup.a1.milkomeda.com/
    A1Milkomeda = 2002,
    #[subenum(HypersyncNetwork)]
    // Explorers:
    // Blockscout: https://explorer-mainnet-cardano-evm.c1.milkomeda.com/
    C1Milkomeda = 2001,
    #[subenum(HypersyncNetwork)]
    // Explorers:
    // Blockscout: https://flare-explorer.flare.network/
    // Routescan: https://flarescan.com/
    Flare = 14,
    #[subenum(HypersyncNetwork)]
    // Explorers:
    // https://explorer.mantle.xyz/
    // Routescan: https://mantlescan.info/
    Mantle = 5000,
    #[subenum(HypersyncNetwork)]
    // Explorers:
    // https://explorer.zetachain.com/
    // https://zetachain.explorers.guru/
    Zeta = 7000,
    #[subenum(HypersyncNetwork)]
    // Explorers:
    // https://artio.beratrail.io/
    BerachainArtio = 80085,
    #[subenum(HypersyncNetwork)]
    // Explorers:
    // https://neonscan.org/
    // https://neon.blockscout.com/
    NeonEvm = 245022934,
    #[subenum(HypersyncNetwork)]
    // Explorers:
    // https://explorer.rsk.co/
    // https://rootstock.blockscout.com/
    Rsk = 30,
    #[subenum(HypersyncNetwork)]
    // Explorers:
    // https://explorer.evm.shimmer.network/
    ShimmerEvm = 148,
    #[subenum(HypersyncNetwork, NetworkWithExplorer)]
    Blast = 81457,
    #[subenum(HypersyncNetwork, NetworkWithExplorer)]
    BlastSepolia = 168587773,
    #[subenum(HypersyncNetwork)]
    // Explorers:
    // https://explorer.testnet.fhenix.zone/ (blockscout)
    FhenixTestnet = 42069,
    #[subenum(HypersyncNetwork)]
    Amoy = 80002,
    #[subenum(HypersyncNetwork)]
    // Explorers:
    // https://crab.subscan.io/
    Crab = 44,
    #[subenum(HypersyncNetwork)]
    // Explorers:
    // https://darwinia.subscan.io/
    Darwinia = 46,
    #[subenum(HypersyncNetwork)]
    // Explorers:
    // NOTE: this does have contract verification and an api to get verified contracts, but this
    // breaks with the current setup. TODO: get non-etherscan contract verification working.
    // https://cyber.socialscan.io/
    Cyber = 7560,
    // #[subenum(HypersyncNetwork)]
    // // Explorers:
    // // https://explorer.degen.tips/
    // Degen = 666666666,
}

impl Network {
    pub fn get_network_id(&self) -> u64 {
        self.clone() as u64
    }

    pub fn from_network_id(id: u64) -> anyhow::Result<Self> {
        Network::from_repr(id)
            .ok_or_else(|| anyhow!("Failed converting network_id {} to network name", id))
    }

    //TODO: research a sufficient threshold for all chain (some should be 0)
    pub fn get_confirmed_block_threshold(&self) -> i32 {
        match self {
            Network::EthereumMainnet
            | Network::Goerli
            | Network::Optimism
            | Network::Base
            | Network::BaseSepolia
            | Network::Bsc
            | Network::PoaSokol
            | Network::Chapel
            | Network::PoaCore
            | Network::Gnosis
            | Network::Fuse
            | Network::Fantom
            | Network::Polygon
            | Network::Boba
            | Network::OptimismGoerli
            | Network::OptimismSepolia
            | Network::Clover
            | Network::Moonbeam
            | Network::Moonriver
            | Network::Mbase
            | Network::FantomTestnet
            | Network::ArbitrumOne
            | Network::ArbitrumNova
            | Network::ArbitrumGoerli
            | Network::ArbitrumSepolia
            | Network::Celo
            | Network::Fuji
            | Network::Avalanche
            | Network::CeloAlfajores
            | Network::Mumbai
            | Network::Aurora
            | Network::AuroraTestnet
            | Network::Harmony
            | Network::BaseGoerli
            | Network::ZksyncEra
            | Network::Sepolia
            | Network::Linea
            | Network::Rinkeby
            | Network::ZksyncEraTestnet
            | Network::PolygonZkevmTestnet
            | Network::PolygonZkevm
            | Network::ScrollSepolia
            | Network::Scroll
            | Network::Metis
            | Network::Manta
            | Network::TaikoJolnr
            | Network::Kroma
            | Network::Lukso
            | Network::XLayerTestnet
            | Network::XLayer
            | Network::Holesky
            | Network::GnosisChiado
            | Network::Zora
            | Network::PublicGoods
            | Network::A1Milkomeda
            | Network::C1Milkomeda
            | Network::Flare
            | Network::Mantle
            | Network::Zeta
            | Network::BerachainArtio
            | Network::NeonEvm
            | Network::Rsk
            | Network::ShimmerEvm
            | Network::Blast
            | Network::BlastSepolia
            | Network::FhenixTestnet
            | Network::Amoy
            | Network::Crab
            | Network::Darwinia
            | Network::Cyber => 200,
        }
    }
}

pub enum BlockExplorerApi {
    DefaultEthers,
    Custom {
        //eg. "https://gnosisscan.io/"
        base_url: String,
        //eg. "https://api.gnosisscan.io/api/"
        api_url: String,
    },
}

impl BlockExplorerApi {
    fn custom(base_url: &str, api_url: &str) -> Self {
        let base_url = format!("https://{}/", base_url);
        let api_url = format!("https://{}/api/", api_url);
        Self::Custom { base_url, api_url }
    }
}

impl NetworkWithExplorer {
    pub fn get_block_explorer_api(&self) -> BlockExplorerApi {
        match self {
            NetworkWithExplorer::Celo => BlockExplorerApi::custom("celoscan.io", "api.celoscan.io"),
            NetworkWithExplorer::Gnosis => {
                BlockExplorerApi::custom("gnosisscan.io", "api.gnosisscan.io")
            }
            NetworkWithExplorer::Holesky => {
                BlockExplorerApi::custom("holesky.etherscan.io", "api-holesky.etherscan.io")
            }
            NetworkWithExplorer::Scroll => {
                BlockExplorerApi::custom("scrollscan.com", "api.scrollscan.com")
            }
            NetworkWithExplorer::ArbitrumSepolia => {
                BlockExplorerApi::custom("sepolia.arbiscan.io", "api-sepolia.arbiscan.io")
            }
            NetworkWithExplorer::Kroma => {
                BlockExplorerApi::custom("kromascan.com", "api.kromascan.com")
            }
            NetworkWithExplorer::BaseSepolia => {
                BlockExplorerApi::custom("sepolia.basescan.org", "api-sepolia.basescan.org")
            }
            NetworkWithExplorer::OptimismSepolia => BlockExplorerApi::custom(
                "sepolia-optimistic.etherscan.io",
                "api-sepolia-optimistic.etherscan.io",
            ),
            NetworkWithExplorer::Blast => {
                BlockExplorerApi::custom("blastscan.io", "api.blastscan.io")
            }
            NetworkWithExplorer::BlastSepolia => {
                BlockExplorerApi::custom("blastscan.io", "api-testnet.blastscan.io")
            }
<<<<<<< HEAD
=======
            NetworkWithExplorer::Avalanche => BlockExplorerApi::custom(
                "avalanche.routescan.io",
                "api.routescan.io/v2/network/mainnet/evm/43114/etherscan",
            ),
            //// Having issues getting blockscout to work.
            // NetworkWithExplorer::Aurora => BlockExplorerApi::custom(
            //     "explorer.mainnet.aurora.dev",
            //     "explorer.mainnet.aurora.dev/api",
            //      /// also tried some variations: explorer.mainnet.aurora.dev/api/v2
            // ),
            // NetworkWithExplorer::Lukso => BlockExplorerApi::custom(
            //     "explorer.execution.mainnet.lukso.network",
            //     "explorer.execution.mainnet.lukso.network/api",
            // /// Also tried some variations:
            //   blockscout.com/lukso/l14
            //
            // ),
>>>>>>> e960fe97
            _ => BlockExplorerApi::DefaultEthers,
        }
    }

    pub fn get_env_token_name(&self) -> String {
        let name = format!("{:?}", self); // Converts enum variant to string
        let name = name.replace("NetworkWithExplorer::", ""); // Remove the enum type prefix
        let name = name.replace("-", "_"); // Replace hyphens with underscores
        let name = name.to_uppercase(); // Convert to uppercase
        format!("{}_VERIFIED_CONTRACT_API_TOKEN", name)
    }
}

pub fn get_etherscan_client(network: &NetworkWithExplorer) -> anyhow::Result<etherscan::Client> {
    // Try to get the API token from the environment variable
    let maybe_api_key = env::var(network.get_env_token_name());

    let client = match network.get_block_explorer_api() {
        BlockExplorerApi::DefaultEthers => {
            let chain_id = Network::from(*network).get_network_id();
            let ethers_chain = ethers::types::Chain::try_from(chain_id)
                .context("Failed converting network with explorer id to ethers chain")?;

            // The api doesn't allow not passing in an api key, but a
            // blank string is allowed
            etherscan::Client::new(ethers_chain, maybe_api_key.unwrap_or("".to_string()))
                .context("Failed creating client for network")?
        }

        BlockExplorerApi::Custom { base_url, api_url } => {
            let mut builder = etherscan::Client::builder()
                .with_url(&base_url)
                .context(format!(
                    "Failed building custom client at base url {}",
                    base_url
                ))?
                .with_api_url(&api_url)
                .context(format!(
                    "Failed building custom client at api url {}",
                    api_url
                ))?;

            if let Ok(key) = maybe_api_key {
                builder = builder.with_api_key(&key);
            }

            builder.build().context("Failed build custom client")?
        }
    };

    Ok(client)
}

pub fn get_confirmed_block_threshold_from_id(id: u64) -> i32 {
    Network::from_network_id(id).map_or(DEFAULT_CONFIRMED_BLOCK_THRESHOLD, |n| {
        n.get_confirmed_block_threshold()
    })
}

#[cfg(test)]
mod test {

    use crate::config_parsing::chain_helpers::Network;

    use super::{get_etherscan_client, GraphNetwork, HypersyncNetwork, NetworkWithExplorer};

    use strum::IntoEnumIterator;

    #[test]
    fn all_networks_with_explorer_can_get_etherscan_client() {
        for network in NetworkWithExplorer::iter() {
            get_etherscan_client(&network).unwrap();
        }
    }

    #[test]
    fn network_deserialize() {
        let names = r#"["ethereum-mainnet", "polygon"]"#;
        let names_des: Vec<HypersyncNetwork> = serde_json::from_str(names).unwrap();
        let expected = vec![HypersyncNetwork::EthereumMainnet, HypersyncNetwork::Polygon];
        assert_eq!(expected, names_des);
    }
    #[test]
    fn strum_serialize() {
        assert_eq!(
            "ethereum-mainnet".to_string(),
            Network::EthereumMainnet.to_string()
        );
    }

    #[test]
    fn network_deserialize_graph() {
        /*List of networks supported by graph found here:
         * https://github.com/graphprotocol/graph-tooling/blob/main/packages/cli/src/protocols/index.ts#L76-L117
         */
        let networks = r#"[
        "mainnet",
        "rinkeby",
        "goerli",
        "poa-core",
        "poa-sokol",
        "gnosis",
        "matic",
        "mumbai",
        "fantom",
        "fantom-testnet",
        "bsc",
        "chapel",
        "clover",
        "avalanche",
        "fuji",
        "celo",
        "celo-alfajores",
        "fuse",
        "moonbeam",
        "moonriver",
        "mbase",
        "arbitrum-one",
        "arbitrum-goerli",
        "optimism",
        "optimism-goerli",
        "aurora",
        "aurora-testnet",
        "base-goerli",
        "base",
        "zksync-era",
        "zksync-era-testnet",
        "sepolia",
        "polygon-zkevm-testnet",
        "polygon-zkevm",
        "scroll-sepolia",
        "scroll"
    ]"#;

        let supported_graph_networks = serde_json::from_str::<Vec<GraphNetwork>>(networks).unwrap();

        let defined_networks = GraphNetwork::iter().collect::<Vec<_>>();

        for n in defined_networks {
            let included_in_supported_networks = supported_graph_networks
                .iter()
                .find(|&sn| &n == sn)
                .is_some();
            assert!(
                included_in_supported_networks,
                "expected {:?} to be included",
                n
            )
        }
    }

    use tracing_subscriber;

    #[tokio::test]
    #[ignore = "Integration test that interacts with block explorer API"]
    async fn check_gnosis_get_contract_source_code() {
        tracing_subscriber::fmt::init();
        let network: NetworkWithExplorer = NetworkWithExplorer::Gnosis;
        let client = get_etherscan_client(&network).unwrap();

        client
            .contract_source_code(
                "0x4ECaBa5870353805a9F068101A40E0f32ed605C6"
                    .parse()
                    .unwrap(),
            )
            .await
            .unwrap();
    }
}<|MERGE_RESOLUTION|>--- conflicted
+++ resolved
@@ -384,8 +384,6 @@
             NetworkWithExplorer::BlastSepolia => {
                 BlockExplorerApi::custom("blastscan.io", "api-testnet.blastscan.io")
             }
-<<<<<<< HEAD
-=======
             NetworkWithExplorer::Avalanche => BlockExplorerApi::custom(
                 "avalanche.routescan.io",
                 "api.routescan.io/v2/network/mainnet/evm/43114/etherscan",
@@ -403,7 +401,6 @@
             //   blockscout.com/lukso/l14
             //
             // ),
->>>>>>> e960fe97
             _ => BlockExplorerApi::DefaultEthers,
         }
     }
