let eventRouter = (event: Types.eventAndContext) => {
  switch event {
{{#each contracts as | contract |}}
{{#each contract.events as | event |}}
  | {{contract.name.capitalized}}Contract_{{event.name.capitalized}}WithContext(event, context) => {
  event->Handlers.{{contract.name.capitalized}}Contract.get{{event.name.capitalized}}Handler()(context)
  }
{{/each}}
{{/each}}
  }
}

let loadReadEntities = async (eventBatch: array<Types.event>): array<Types.eventAndContext> => {
  let result: array<(
    array<Types.entityRead>,
    Types.eventAndContext,
  )> = eventBatch->Belt.Array.map(event => {
      switch event {
{{#each contracts as | contract |}}
{{#each contract.events as | event |}}
        | {{contract.name.capitalized}}Contract_{{event.name.capitalized}}(event) => {

        let contextHelper = Context.{{contract.name.capitalized}}Contract.{{event.name.capitalized}}Event.contextCreator()
        Handlers.{{contract.name.capitalized}}Contract.get{{event.name.capitalized}}LoadEntities()(event, contextHelper.getLoaderContext())
        let context = contextHelper.getContext()
        (contextHelper.getEntitiesToLoad(), Types.{{contract.name.capitalized}}Contract_{{event.name.capitalized}}WithContext(event, context))
        }
{{/each}}
{{/each}}
      }
    })

<<<<<<< HEAD
  // await readEntities->IO.loadEntities
}

let processEventBatch = async (eventBatch: array<Types.event>, ~context) => {
  // let ioBatch = IO.createBatch()
=======

  let (readEntitiesGrouped, contexts): (array<array<Types.entityRead>>, array<Types.eventAndContext>) =
  result->Belt.Array.unzip

  let readEntities = readEntitiesGrouped->Belt.Array.concatMany

  await readEntities->IO.loadEntities

  contexts
}

let processEventBatch = async (eventBatch: array<Types.event>) => {
  let ioBatch = IO.createBatch()
>>>>>>> 422c514f

  let eventBatchAndContext = await eventBatch->loadReadEntities

  eventBatchAndContext->Belt.Array.forEach(event => event->eventRouter)

<<<<<<< HEAD
  // await ioBatch->IO.executeBatch
=======
  await ioBatch->IO.executeBatch
>>>>>>> 422c514f
}<|MERGE_RESOLUTION|>--- conflicted
+++ resolved
@@ -30,13 +30,6 @@
       }
     })
 
-<<<<<<< HEAD
-  // await readEntities->IO.loadEntities
-}
-
-let processEventBatch = async (eventBatch: array<Types.event>, ~context) => {
-  // let ioBatch = IO.createBatch()
-=======
 
   let (readEntitiesGrouped, contexts): (array<array<Types.entityRead>>, array<Types.eventAndContext>) =
   result->Belt.Array.unzip
@@ -50,15 +43,10 @@
 
 let processEventBatch = async (eventBatch: array<Types.event>) => {
   let ioBatch = IO.createBatch()
->>>>>>> 422c514f
 
   let eventBatchAndContext = await eventBatch->loadReadEntities
 
   eventBatchAndContext->Belt.Array.forEach(event => event->eventRouter)
 
-<<<<<<< HEAD
-  // await ioBatch->IO.executeBatch
-=======
   await ioBatch->IO.executeBatch
->>>>>>> 422c514f
 }