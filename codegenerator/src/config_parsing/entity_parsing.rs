--- conflicted
+++ resolved
@@ -457,7 +457,6 @@
         assert_eq!(result, expect_output);
     }
 
-<<<<<<< HEAD
     #[test]
     fn gql_type_is_optional_test() {
         let test_entity_string = String::from("TestEntity");
@@ -475,7 +474,8 @@
         let gql_array_non_null_type = Type::NonNullType(Box::new(test_list_type));
         let is_optional = gql_type_is_optional(&gql_array_non_null_type);
         assert_eq!(is_optional, false);
-=======
+    }
+
     fn gql_type_to_postgres_type_test_helper(gql_field_str: &str) -> String {
         let schema_string = format!(
             r#"
@@ -527,6 +527,5 @@
     fn gql_multi_nullable_array_to_pg_type_should_panic() {
         let gql_type = "[[Int!]]!"; //Nested lists need to be not nullable
         gql_type_to_postgres_type_test_helper(gql_type);
->>>>>>> d1156815
     }
 }