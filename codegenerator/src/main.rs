--- conflicted
+++ resolved
@@ -38,12 +38,8 @@
             let schema_path = project_root_path.join("schema.graphql"); //TODO: get this from the
                                                                         //config.yaml
             fs::create_dir_all(&code_gen_path)?;
-<<<<<<< HEAD
-            copy_dir(&CODEGEN_STATIC_DIR, &code_gen_path)?;
 
             let mut rescript_subrecord_dependencies = RescripRecordHirarchyLinkedHashMap::new();
-=======
->>>>>>> 1da1f0a0
             let contract_types = event_parsing::get_contract_types_from_config(
                 &config_path,
                 &project_root_path,
