--- conflicted
+++ resolved
@@ -167,7 +167,6 @@
 
   let uniqueGravatarDict = Js.Dict.empty()
 
-<<<<<<< HEAD
   let uniqueNftcollectionDict = Js.Dict.empty()
 
   let uniqueTokenDict = Js.Dict.empty()
@@ -182,7 +181,9 @@
       let _ = Js.Dict.set(uniqueNftcollectionDict, readEntity->Types.entitySerialize, entity)
     | TokenRead(entity) =>
       let _ = Js.Dict.set(uniqueTokenDict, readEntity->Types.entitySerialize, entity)
-=======
+    }
+  })
+
   let populateUserLoadAsEntityFunctions: array<unit => unit> = []
   let populateGravatarLoadAsEntityFunctions: array<unit => unit> = []
 
@@ -238,7 +239,6 @@
         })
       | None => ()
       }
->>>>>>> 9e598989
     }
   })
 
@@ -256,30 +256,6 @@
     let gravatarEntitiesArray =
       await sql->DbFunctions.Gravatar.readGravatarEntities(Js.Dict.keys(uniqueGravatarDict))
 
-<<<<<<< HEAD
-  gravatarEntitiesArray->Belt.Array.forEach(readRow => {
-    let {entity, eventData} = DbFunctions.Gravatar.readRowToReadEntityData(readRow)
-    InMemoryStore.Gravatar.setGravatar(~entity, ~eventData, ~crud=Types.Read)
-  })
-
-  let nftcollectionEntitiesArray =
-    await sql->DbFunctions.Nftcollection.readNftcollectionEntities(
-      Js.Dict.values(uniqueNftcollectionDict),
-    )
-
-  nftcollectionEntitiesArray->Belt.Array.forEach(readRow => {
-    let {entity, eventData} = DbFunctions.Nftcollection.readRowToReadEntityData(readRow)
-    InMemoryStore.Nftcollection.setNftcollection(~entity, ~eventData, ~crud=Types.Read)
-  })
-
-  let tokenEntitiesArray =
-    await sql->DbFunctions.Token.readTokenEntities(Js.Dict.values(uniqueTokenDict))
-
-  tokenEntitiesArray->Belt.Array.forEach(readRow => {
-    let {entity, eventData} = DbFunctions.Token.readRowToReadEntityData(readRow)
-    InMemoryStore.Token.setToken(~entity, ~eventData, ~crud=Types.Read)
-  })
-=======
     gravatarEntitiesArray->Belt.Array.forEach(readRow => {
       let {entity, eventData} = DbFunctions.Gravatar.readRowToReadEntityData(readRow)
       InMemoryStore.Gravatar.setGravatar(~entity, ~eventData, ~crud=Types.Read)
@@ -309,7 +285,6 @@
       InMemoryStore.Gravatar.setGravatar(~entity, ~eventData, ~crud=Types.Read)
     })
   }
->>>>>>> 9e598989
 }
 
 let executeBatch = async sql => {
