--- conflicted
+++ resolved
@@ -73,22 +73,8 @@
     chains: globalState.chainManager.chainFetchers
     ->ChainMap.values
     ->Array.map(cf => {
-<<<<<<< HEAD
-      let {currentBlockHeight, numEventsProcessed, fetchState, numBatchesFetched} = cf
+      let {numEventsProcessed, fetchState, numBatchesFetched} = cf
       let latestFetchedBlockNumber = FetchState.getLatestFullyFetchedBlock(fetchState).blockNumber
-
-      let progress: ChainData.progress = switch cf {
-      | {
-          firstEventBlockNumber: Some(firstEventBlockNumber),
-          latestProcessedBlock,
-          timestampCaughtUpToHeadOrEndblock: Some(timestampCaughtUpToHeadOrEndblock),
-        } =>
-        let latestProcessedBlock =
-          latestProcessedBlock->Option.getWithDefault(firstEventBlockNumber)
-        Synced({
-=======
-      let {numEventsProcessed, fetchState, numBatchesFetched} = cf
-      let latestFetchedBlockNumber = fetchState->FetchState.getLatestFullyFetchedBlock
       let hasProcessedToEndblock = cf->ChainFetcher.hasProcessedToEndblock
       let currentBlockHeight =
         cf->ChainFetcher.hasProcessedToEndblock
@@ -101,7 +87,6 @@
       // it's possible there are no events in that block  range (ie firstEventBlockNumber = None)
       // This ensures TUI still displays synced in this case
         let {
->>>>>>> 3657af60
           firstEventBlockNumber,
           latestProcessedBlock,
           timestampCaughtUpToHeadOrEndblock,
