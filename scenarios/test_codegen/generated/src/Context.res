module GravatarContract = {
  module NewGravatarEvent = {
    type context = Types.GravatarContract.NewGravatarEvent.context

    type contextCreatorFunctions = {
      getLoaderContext: unit => Types.GravatarContract.NewGravatarEvent.loaderContext,
      getContext: (~eventData: Types.eventData) => Types.GravatarContract.NewGravatarEvent.context,
      getEntitiesToLoad: unit => array<Types.entityRead>,
    }
    let contextCreator: unit => contextCreatorFunctions = () => {
      let entitiesToLoad: array<Types.entityRead> = []

      let loaderContext: Types.GravatarContract.NewGravatarEvent.loaderContext = {}
      {
        getEntitiesToLoad: () => entitiesToLoad,
        getLoaderContext: () => loaderContext,
        getContext: (~eventData) => {
          user: {
            insert: entity => {
              IO.InMemoryStore.User.setUser(~entity, ~crud=Types.Create, ~eventData)
            },
            update: entity => {
              IO.InMemoryStore.User.setUser(~entity, ~crud=Types.Update, ~eventData)
            },
            delete: id =>
              Js.Console.warn(`[unimplemented delete] can't delete entity(user) with ID ${id}.`),
          },
          gravatar: {
            insert: entity => {
              IO.InMemoryStore.Gravatar.setGravatar(~entity, ~crud=Types.Create, ~eventData)
            },
            update: entity => {
              IO.InMemoryStore.Gravatar.setGravatar(~entity, ~crud=Types.Update, ~eventData)
            },
            delete: id =>
              Js.Console.warn(
                `[unimplemented delete] can't delete entity(gravatar) with ID ${id}.`,
              ),
          },
          nftcollection: {
            insert: entity => {
              IO.InMemoryStore.Nftcollection.setNftcollection(
                ~entity,
                ~crud=Types.Create,
                ~eventData,
              )
            },
            update: entity => {
              IO.InMemoryStore.Nftcollection.setNftcollection(
                ~entity,
                ~crud=Types.Update,
                ~eventData,
              )
            },
            delete: id =>
              Js.Console.warn(
                `[unimplemented delete] can't delete entity(nftcollection) with ID ${id}.`,
              ),
          },
          token: {
            insert: entity => {
              IO.InMemoryStore.Token.setToken(~entity, ~crud=Types.Create, ~eventData)
            },
            update: entity => {
              IO.InMemoryStore.Token.setToken(~entity, ~crud=Types.Update, ~eventData)
            },
            delete: id =>
              Js.Console.warn(`[unimplemented delete] can't delete entity(token) with ID ${id}.`),
          },
        },
      }
    }
  }
  module UpdatedGravatarEvent = {
    type context = Types.GravatarContract.UpdatedGravatarEvent.context

    type contextCreatorFunctions = {
      getLoaderContext: unit => Types.GravatarContract.UpdatedGravatarEvent.loaderContext,
      getContext: (
        ~eventData: Types.eventData,
      ) => Types.GravatarContract.UpdatedGravatarEvent.context,
      getEntitiesToLoad: unit => array<Types.entityRead>,
    }
    let contextCreator: unit => contextCreatorFunctions = () => {
      let optIdOf_gravatarWithChanges = ref(None)

      let entitiesToLoad: array<Types.entityRead> = []

      let loaderContext: Types.GravatarContract.UpdatedGravatarEvent.loaderContext = {
        gravatar: {
          gravatarWithChangesLoad: (id: Types.id) => {
            optIdOf_gravatarWithChanges := Some(id)

            let _ = Js.Array2.push(entitiesToLoad, Types.GravatarRead(id))
          },
        },
      }
      {
        getEntitiesToLoad: () => entitiesToLoad,
        getLoaderContext: () => loaderContext,
        getContext: (~eventData) => {
          user: {
            insert: entity => {
              IO.InMemoryStore.User.setUser(~entity, ~crud=Types.Create, ~eventData)
            },
            update: entity => {
              IO.InMemoryStore.User.setUser(~entity, ~crud=Types.Update, ~eventData)
            },
            delete: id =>
              Js.Console.warn(`[unimplemented delete] can't delete entity(user) with ID ${id}.`),
          },
          gravatar: {
            insert: entity => {
              IO.InMemoryStore.Gravatar.setGravatar(~entity, ~crud=Types.Create, ~eventData)
            },
            update: entity => {
              IO.InMemoryStore.Gravatar.setGravatar(~entity, ~crud=Types.Update, ~eventData)
            },
            delete: id =>
              Js.Console.warn(
                `[unimplemented delete] can't delete entity(gravatar) with ID ${id}.`,
              ),
            gravatarWithChanges: () =>
              optIdOf_gravatarWithChanges.contents->Belt.Option.flatMap(id =>
                IO.InMemoryStore.Gravatar.getGravatar(~id)
              ),
          },
          nftcollection: {
            insert: entity => {
              IO.InMemoryStore.Nftcollection.setNftcollection(
                ~entity,
                ~crud=Types.Create,
                ~eventData,
              )
            },
            update: entity => {
              IO.InMemoryStore.Nftcollection.setNftcollection(
                ~entity,
                ~crud=Types.Update,
                ~eventData,
              )
            },
            delete: id =>
              Js.Console.warn(
                `[unimplemented delete] can't delete entity(nftcollection) with ID ${id}.`,
              ),
          },
          token: {
            insert: entity => {
              IO.InMemoryStore.Token.setToken(~entity, ~crud=Types.Create, ~eventData)
            },
            update: entity => {
              IO.InMemoryStore.Token.setToken(~entity, ~crud=Types.Update, ~eventData)
            },
            delete: id =>
              Js.Console.warn(`[unimplemented delete] can't delete entity(token) with ID ${id}.`),
          },
        },
      }
    }
  }
}
module NftFactoryContract = {
  module SimpleNftCreatedEvent = {
    type context = Types.NftFactoryContract.SimpleNftCreatedEvent.context

    type contextCreatorFunctions = {
      getLoaderContext: unit => Types.NftFactoryContract.SimpleNftCreatedEvent.loaderContext,
      getContext: (
        ~eventData: Types.eventData,
      ) => Types.NftFactoryContract.SimpleNftCreatedEvent.context,
      getEntitiesToLoad: unit => array<Types.entityRead>,
    }
    let contextCreator: unit => contextCreatorFunctions = () => {
      let entitiesToLoad: array<Types.entityRead> = []

      let loaderContext: Types.NftFactoryContract.SimpleNftCreatedEvent.loaderContext = {}
      {
        getEntitiesToLoad: () => entitiesToLoad,
        getLoaderContext: () => loaderContext,
        getContext: (~eventData) => {
          user: {
            insert: entity => {
              IO.InMemoryStore.User.setUser(~entity, ~crud=Types.Create, ~eventData)
            },
            update: entity => {
              IO.InMemoryStore.User.setUser(~entity, ~crud=Types.Update, ~eventData)
            },
            delete: id =>
              Js.Console.warn(`[unimplemented delete] can't delete entity(user) with ID ${id}.`),
          },
          gravatar: {
            insert: entity => {
              IO.InMemoryStore.Gravatar.setGravatar(~entity, ~crud=Types.Create, ~eventData)
            },
            update: entity => {
              IO.InMemoryStore.Gravatar.setGravatar(~entity, ~crud=Types.Update, ~eventData)
            },
            delete: id =>
              Js.Console.warn(
                `[unimplemented delete] can't delete entity(gravatar) with ID ${id}.`,
              ),
          },
          nftcollection: {
            insert: entity => {
              IO.InMemoryStore.Nftcollection.setNftcollection(
                ~entity,
                ~crud=Types.Create,
                ~eventData,
              )
            },
            update: entity => {
              IO.InMemoryStore.Nftcollection.setNftcollection(
                ~entity,
                ~crud=Types.Update,
                ~eventData,
              )
            },
            delete: id =>
              Js.Console.warn(
                `[unimplemented delete] can't delete entity(nftcollection) with ID ${id}.`,
              ),
          },
          token: {
            insert: entity => {
              IO.InMemoryStore.Token.setToken(~entity, ~crud=Types.Create, ~eventData)
            },
            update: entity => {
              IO.InMemoryStore.Token.setToken(~entity, ~crud=Types.Update, ~eventData)
            },
            delete: id =>
              Js.Console.warn(`[unimplemented delete] can't delete entity(token) with ID ${id}.`),
          },
        },
      }
    }
  }
}
module SimpleNftContract = {
  module TransferEvent = {
    type context = Types.SimpleNftContract.TransferEvent.context

    type contextCreatorFunctions = {
      getLoaderContext: unit => Types.SimpleNftContract.TransferEvent.loaderContext,
      getContext: (~eventData: Types.eventData) => Types.SimpleNftContract.TransferEvent.context,
      getEntitiesToLoad: unit => array<Types.entityRead>,
    }
    let contextCreator: unit => contextCreatorFunctions = () => {
      let optIdOf_userFrom = ref(None)
      let optIdOf_userTo = ref(None)
      let optIdOf_nftCollectionUpdated = ref(None)
      let optIdOf_existingTransferredToken = ref(None)

      let entitiesToLoad: array<Types.entityRead> = []

<<<<<<< HEAD
      let loaderContext: Types.SimpleNftContract.TransferEvent.loaderContext = {
        user: {
          userFromLoad: (id: Types.id) => {
            optIdOf_userFrom := Some(id)

            let _ = Js.Array2.push(entitiesToLoad, Types.UserRead(id))
          },
          userToLoad: (id: Types.id) => {
            optIdOf_userTo := Some(id)

            let _ = Js.Array2.push(entitiesToLoad, Types.UserRead(id))
          },
        },
        nftcollection: {
          nftCollectionUpdatedLoad: (id: Types.id) => {
            optIdOf_nftCollectionUpdated := Some(id)

            let _ = Js.Array2.push(entitiesToLoad, Types.NftcollectionRead(id))
          },
        },
        token: {
          existingTransferredTokenLoad: (id: Types.id) => {
            optIdOf_existingTransferredToken := Some(id)

            let _ = Js.Array2.push(entitiesToLoad, Types.TokenRead(id))
=======
      @warning("-16")
      let loaderContext: Types.GravatarContract.UpdatedGravatarEvent.loaderContext = {
        gravatar: {
          gravatarWithChangesLoad: (id: Types.id, ~loaders={}) => {
            optIdOf_gravatarWithChanges := Some(id)

            let _ = Js.Array2.push(entitiesToLoad, Types.GravatarRead(id, loaders))
>>>>>>> 9e598989
          },
        },
      }
      {
        getEntitiesToLoad: () => entitiesToLoad,
        getLoaderContext: () => loaderContext,
        getContext: (~eventData) => {
          user: {
            insert: entity => {
              IO.InMemoryStore.User.setUser(~entity, ~crud=Types.Create, ~eventData)
            },
            update: entity => {
              IO.InMemoryStore.User.setUser(~entity, ~crud=Types.Update, ~eventData)
            },
            delete: id =>
              Js.Console.warn(`[unimplemented delete] can't delete entity(user) with ID ${id}.`),
            userFrom: () =>
              optIdOf_userFrom.contents->Belt.Option.flatMap(id =>
                IO.InMemoryStore.User.getUser(~id)
              ),
            userTo: () =>
              optIdOf_userTo.contents->Belt.Option.flatMap(id =>
                IO.InMemoryStore.User.getUser(~id)
              ),
          },
          gravatar: {
            insert: entity => {
              IO.InMemoryStore.Gravatar.setGravatar(~entity, ~crud=Types.Create, ~eventData)
            },
            update: entity => {
              IO.InMemoryStore.Gravatar.setGravatar(~entity, ~crud=Types.Update, ~eventData)
            },
            delete: id =>
              Js.Console.warn(
                `[unimplemented delete] can't delete entity(gravatar) with ID ${id}.`,
              ),
          },
          nftcollection: {
            insert: entity => {
              IO.InMemoryStore.Nftcollection.setNftcollection(
                ~entity,
                ~crud=Types.Create,
                ~eventData,
              )
            },
            update: entity => {
              IO.InMemoryStore.Nftcollection.setNftcollection(
                ~entity,
                ~crud=Types.Update,
                ~eventData,
              )
            },
            delete: id =>
              Js.Console.warn(
                `[unimplemented delete] can't delete entity(nftcollection) with ID ${id}.`,
              ),
            nftCollectionUpdated: () =>
              optIdOf_nftCollectionUpdated.contents->Belt.Option.flatMap(id =>
                IO.InMemoryStore.Nftcollection.getNftcollection(~id)
              ),
          },
          token: {
            insert: entity => {
              IO.InMemoryStore.Token.setToken(~entity, ~crud=Types.Create, ~eventData)
            },
            update: entity => {
              IO.InMemoryStore.Token.setToken(~entity, ~crud=Types.Update, ~eventData)
            },
            delete: id =>
              Js.Console.warn(`[unimplemented delete] can't delete entity(token) with ID ${id}.`),
            existingTransferredToken: () =>
              optIdOf_existingTransferredToken.contents->Belt.Option.flatMap(id =>
                IO.InMemoryStore.Token.getToken(~id)
              ),
            getOwner: gravatar => {
              let optOwner = IO.InMemoryStore.User.getUser(~id=gravatar.owner)
              switch optOwner {
              | Some(owner) => owner
              | None =>
                Logging.warn(`Gravatar owner data not found. Loading associated user from database.
Please consider loading the user in the UpdateGravatar entity loader to greatly improve sync speed of your application.
`)
                // TODO: this isn't implemented yet. We should fetch a user with this ID from the database.
                "NOT_IMPLEMENTED_YET"->Obj.magic
              }
            },
          },
        },
      }
    }
  }
}<|MERGE_RESOLUTION|>--- conflicted
+++ resolved
@@ -86,12 +86,13 @@
 
       let entitiesToLoad: array<Types.entityRead> = []
 
+      @warning("-16")
       let loaderContext: Types.GravatarContract.UpdatedGravatarEvent.loaderContext = {
         gravatar: {
-          gravatarWithChangesLoad: (id: Types.id) => {
+          gravatarWithChangesLoad: (id: Types.id, ~loaders={}) => {
             optIdOf_gravatarWithChanges := Some(id)
 
-            let _ = Js.Array2.push(entitiesToLoad, Types.GravatarRead(id))
+            let _ = Js.Array2.push(entitiesToLoad, Types.GravatarRead(id, loaders))
           },
         },
       }
@@ -123,244 +124,6 @@
             gravatarWithChanges: () =>
               optIdOf_gravatarWithChanges.contents->Belt.Option.flatMap(id =>
                 IO.InMemoryStore.Gravatar.getGravatar(~id)
-              ),
-          },
-          nftcollection: {
-            insert: entity => {
-              IO.InMemoryStore.Nftcollection.setNftcollection(
-                ~entity,
-                ~crud=Types.Create,
-                ~eventData,
-              )
-            },
-            update: entity => {
-              IO.InMemoryStore.Nftcollection.setNftcollection(
-                ~entity,
-                ~crud=Types.Update,
-                ~eventData,
-              )
-            },
-            delete: id =>
-              Js.Console.warn(
-                `[unimplemented delete] can't delete entity(nftcollection) with ID ${id}.`,
-              ),
-          },
-          token: {
-            insert: entity => {
-              IO.InMemoryStore.Token.setToken(~entity, ~crud=Types.Create, ~eventData)
-            },
-            update: entity => {
-              IO.InMemoryStore.Token.setToken(~entity, ~crud=Types.Update, ~eventData)
-            },
-            delete: id =>
-              Js.Console.warn(`[unimplemented delete] can't delete entity(token) with ID ${id}.`),
-          },
-        },
-      }
-    }
-  }
-}
-module NftFactoryContract = {
-  module SimpleNftCreatedEvent = {
-    type context = Types.NftFactoryContract.SimpleNftCreatedEvent.context
-
-    type contextCreatorFunctions = {
-      getLoaderContext: unit => Types.NftFactoryContract.SimpleNftCreatedEvent.loaderContext,
-      getContext: (
-        ~eventData: Types.eventData,
-      ) => Types.NftFactoryContract.SimpleNftCreatedEvent.context,
-      getEntitiesToLoad: unit => array<Types.entityRead>,
-    }
-    let contextCreator: unit => contextCreatorFunctions = () => {
-      let entitiesToLoad: array<Types.entityRead> = []
-
-      let loaderContext: Types.NftFactoryContract.SimpleNftCreatedEvent.loaderContext = {}
-      {
-        getEntitiesToLoad: () => entitiesToLoad,
-        getLoaderContext: () => loaderContext,
-        getContext: (~eventData) => {
-          user: {
-            insert: entity => {
-              IO.InMemoryStore.User.setUser(~entity, ~crud=Types.Create, ~eventData)
-            },
-            update: entity => {
-              IO.InMemoryStore.User.setUser(~entity, ~crud=Types.Update, ~eventData)
-            },
-            delete: id =>
-              Js.Console.warn(`[unimplemented delete] can't delete entity(user) with ID ${id}.`),
-          },
-          gravatar: {
-            insert: entity => {
-              IO.InMemoryStore.Gravatar.setGravatar(~entity, ~crud=Types.Create, ~eventData)
-            },
-            update: entity => {
-              IO.InMemoryStore.Gravatar.setGravatar(~entity, ~crud=Types.Update, ~eventData)
-            },
-            delete: id =>
-              Js.Console.warn(
-                `[unimplemented delete] can't delete entity(gravatar) with ID ${id}.`,
-              ),
-          },
-          nftcollection: {
-            insert: entity => {
-              IO.InMemoryStore.Nftcollection.setNftcollection(
-                ~entity,
-                ~crud=Types.Create,
-                ~eventData,
-              )
-            },
-            update: entity => {
-              IO.InMemoryStore.Nftcollection.setNftcollection(
-                ~entity,
-                ~crud=Types.Update,
-                ~eventData,
-              )
-            },
-            delete: id =>
-              Js.Console.warn(
-                `[unimplemented delete] can't delete entity(nftcollection) with ID ${id}.`,
-              ),
-          },
-          token: {
-            insert: entity => {
-              IO.InMemoryStore.Token.setToken(~entity, ~crud=Types.Create, ~eventData)
-            },
-            update: entity => {
-              IO.InMemoryStore.Token.setToken(~entity, ~crud=Types.Update, ~eventData)
-            },
-            delete: id =>
-              Js.Console.warn(`[unimplemented delete] can't delete entity(token) with ID ${id}.`),
-          },
-        },
-      }
-    }
-  }
-}
-module SimpleNftContract = {
-  module TransferEvent = {
-    type context = Types.SimpleNftContract.TransferEvent.context
-
-    type contextCreatorFunctions = {
-      getLoaderContext: unit => Types.SimpleNftContract.TransferEvent.loaderContext,
-      getContext: (~eventData: Types.eventData) => Types.SimpleNftContract.TransferEvent.context,
-      getEntitiesToLoad: unit => array<Types.entityRead>,
-    }
-    let contextCreator: unit => contextCreatorFunctions = () => {
-      let optIdOf_userFrom = ref(None)
-      let optIdOf_userTo = ref(None)
-      let optIdOf_nftCollectionUpdated = ref(None)
-      let optIdOf_existingTransferredToken = ref(None)
-
-      let entitiesToLoad: array<Types.entityRead> = []
-
-<<<<<<< HEAD
-      let loaderContext: Types.SimpleNftContract.TransferEvent.loaderContext = {
-        user: {
-          userFromLoad: (id: Types.id) => {
-            optIdOf_userFrom := Some(id)
-
-            let _ = Js.Array2.push(entitiesToLoad, Types.UserRead(id))
-          },
-          userToLoad: (id: Types.id) => {
-            optIdOf_userTo := Some(id)
-
-            let _ = Js.Array2.push(entitiesToLoad, Types.UserRead(id))
-          },
-        },
-        nftcollection: {
-          nftCollectionUpdatedLoad: (id: Types.id) => {
-            optIdOf_nftCollectionUpdated := Some(id)
-
-            let _ = Js.Array2.push(entitiesToLoad, Types.NftcollectionRead(id))
-          },
-        },
-        token: {
-          existingTransferredTokenLoad: (id: Types.id) => {
-            optIdOf_existingTransferredToken := Some(id)
-
-            let _ = Js.Array2.push(entitiesToLoad, Types.TokenRead(id))
-=======
-      @warning("-16")
-      let loaderContext: Types.GravatarContract.UpdatedGravatarEvent.loaderContext = {
-        gravatar: {
-          gravatarWithChangesLoad: (id: Types.id, ~loaders={}) => {
-            optIdOf_gravatarWithChanges := Some(id)
-
-            let _ = Js.Array2.push(entitiesToLoad, Types.GravatarRead(id, loaders))
->>>>>>> 9e598989
-          },
-        },
-      }
-      {
-        getEntitiesToLoad: () => entitiesToLoad,
-        getLoaderContext: () => loaderContext,
-        getContext: (~eventData) => {
-          user: {
-            insert: entity => {
-              IO.InMemoryStore.User.setUser(~entity, ~crud=Types.Create, ~eventData)
-            },
-            update: entity => {
-              IO.InMemoryStore.User.setUser(~entity, ~crud=Types.Update, ~eventData)
-            },
-            delete: id =>
-              Js.Console.warn(`[unimplemented delete] can't delete entity(user) with ID ${id}.`),
-            userFrom: () =>
-              optIdOf_userFrom.contents->Belt.Option.flatMap(id =>
-                IO.InMemoryStore.User.getUser(~id)
-              ),
-            userTo: () =>
-              optIdOf_userTo.contents->Belt.Option.flatMap(id =>
-                IO.InMemoryStore.User.getUser(~id)
-              ),
-          },
-          gravatar: {
-            insert: entity => {
-              IO.InMemoryStore.Gravatar.setGravatar(~entity, ~crud=Types.Create, ~eventData)
-            },
-            update: entity => {
-              IO.InMemoryStore.Gravatar.setGravatar(~entity, ~crud=Types.Update, ~eventData)
-            },
-            delete: id =>
-              Js.Console.warn(
-                `[unimplemented delete] can't delete entity(gravatar) with ID ${id}.`,
-              ),
-          },
-          nftcollection: {
-            insert: entity => {
-              IO.InMemoryStore.Nftcollection.setNftcollection(
-                ~entity,
-                ~crud=Types.Create,
-                ~eventData,
-              )
-            },
-            update: entity => {
-              IO.InMemoryStore.Nftcollection.setNftcollection(
-                ~entity,
-                ~crud=Types.Update,
-                ~eventData,
-              )
-            },
-            delete: id =>
-              Js.Console.warn(
-                `[unimplemented delete] can't delete entity(nftcollection) with ID ${id}.`,
-              ),
-            nftCollectionUpdated: () =>
-              optIdOf_nftCollectionUpdated.contents->Belt.Option.flatMap(id =>
-                IO.InMemoryStore.Nftcollection.getNftcollection(~id)
-              ),
-          },
-          token: {
-            insert: entity => {
-              IO.InMemoryStore.Token.setToken(~entity, ~crud=Types.Create, ~eventData)
-            },
-            update: entity => {
-              IO.InMemoryStore.Token.setToken(~entity, ~crud=Types.Update, ~eventData)
-            },
-            delete: id =>
-              Js.Console.warn(`[unimplemented delete] can't delete entity(token) with ID ${id}.`),
-            existingTransferredToken: () =>
-              optIdOf_existingTransferredToken.contents->Belt.Option.flatMap(id =>
-                IO.InMemoryStore.Token.getToken(~id)
               ),
             getOwner: gravatar => {
               let optOwner = IO.InMemoryStore.User.getUser(~id=gravatar.owner)
@@ -375,6 +138,234 @@
               }
             },
           },
+          nftcollection: {
+            insert: entity => {
+              IO.InMemoryStore.Nftcollection.setNftcollection(
+                ~entity,
+                ~crud=Types.Create,
+                ~eventData,
+              )
+            },
+            update: entity => {
+              IO.InMemoryStore.Nftcollection.setNftcollection(
+                ~entity,
+                ~crud=Types.Update,
+                ~eventData,
+              )
+            },
+            delete: id =>
+              Js.Console.warn(
+                `[unimplemented delete] can't delete entity(nftcollection) with ID ${id}.`,
+              ),
+          },
+          token: {
+            insert: entity => {
+              IO.InMemoryStore.Token.setToken(~entity, ~crud=Types.Create, ~eventData)
+            },
+            update: entity => {
+              IO.InMemoryStore.Token.setToken(~entity, ~crud=Types.Update, ~eventData)
+            },
+            delete: id =>
+              Js.Console.warn(`[unimplemented delete] can't delete entity(token) with ID ${id}.`),
+          },
+        },
+      }
+    }
+  }
+}
+module NftFactoryContract = {
+  module SimpleNftCreatedEvent = {
+    type context = Types.NftFactoryContract.SimpleNftCreatedEvent.context
+
+    type contextCreatorFunctions = {
+      getLoaderContext: unit => Types.NftFactoryContract.SimpleNftCreatedEvent.loaderContext,
+      getContext: (
+        ~eventData: Types.eventData,
+      ) => Types.NftFactoryContract.SimpleNftCreatedEvent.context,
+      getEntitiesToLoad: unit => array<Types.entityRead>,
+    }
+    let contextCreator: unit => contextCreatorFunctions = () => {
+      let entitiesToLoad: array<Types.entityRead> = []
+
+      let loaderContext: Types.NftFactoryContract.SimpleNftCreatedEvent.loaderContext = {}
+      {
+        getEntitiesToLoad: () => entitiesToLoad,
+        getLoaderContext: () => loaderContext,
+        getContext: (~eventData) => {
+          user: {
+            insert: entity => {
+              IO.InMemoryStore.User.setUser(~entity, ~crud=Types.Create, ~eventData)
+            },
+            update: entity => {
+              IO.InMemoryStore.User.setUser(~entity, ~crud=Types.Update, ~eventData)
+            },
+            delete: id =>
+              Js.Console.warn(`[unimplemented delete] can't delete entity(user) with ID ${id}.`),
+          },
+          gravatar: {
+            insert: entity => {
+              IO.InMemoryStore.Gravatar.setGravatar(~entity, ~crud=Types.Create, ~eventData)
+            },
+            update: entity => {
+              IO.InMemoryStore.Gravatar.setGravatar(~entity, ~crud=Types.Update, ~eventData)
+            },
+            delete: id =>
+              Js.Console.warn(
+                `[unimplemented delete] can't delete entity(gravatar) with ID ${id}.`,
+              ),
+          },
+          nftcollection: {
+            insert: entity => {
+              IO.InMemoryStore.Nftcollection.setNftcollection(
+                ~entity,
+                ~crud=Types.Create,
+                ~eventData,
+              )
+            },
+            update: entity => {
+              IO.InMemoryStore.Nftcollection.setNftcollection(
+                ~entity,
+                ~crud=Types.Update,
+                ~eventData,
+              )
+            },
+            delete: id =>
+              Js.Console.warn(
+                `[unimplemented delete] can't delete entity(nftcollection) with ID ${id}.`,
+              ),
+          },
+          token: {
+            insert: entity => {
+              IO.InMemoryStore.Token.setToken(~entity, ~crud=Types.Create, ~eventData)
+            },
+            update: entity => {
+              IO.InMemoryStore.Token.setToken(~entity, ~crud=Types.Update, ~eventData)
+            },
+            delete: id =>
+              Js.Console.warn(`[unimplemented delete] can't delete entity(token) with ID ${id}.`),
+          },
+        },
+      }
+    }
+  }
+}
+module SimpleNftContract = {
+  module TransferEvent = {
+    type context = Types.SimpleNftContract.TransferEvent.context
+
+    type contextCreatorFunctions = {
+      getLoaderContext: unit => Types.SimpleNftContract.TransferEvent.loaderContext,
+      getContext: (~eventData: Types.eventData) => Types.SimpleNftContract.TransferEvent.context,
+      getEntitiesToLoad: unit => array<Types.entityRead>,
+    }
+    let contextCreator: unit => contextCreatorFunctions = () => {
+      let optIdOf_userFrom = ref(None)
+      let optIdOf_userTo = ref(None)
+      let optIdOf_nftCollectionUpdated = ref(None)
+      let optIdOf_existingTransferredToken = ref(None)
+
+      let entitiesToLoad: array<Types.entityRead> = []
+
+      let loaderContext: Types.SimpleNftContract.TransferEvent.loaderContext = {
+        user: {
+          userFromLoad: (id: Types.id) => {
+            optIdOf_userFrom := Some(id)
+
+            let _ = Js.Array2.push(entitiesToLoad, Types.UserRead(id))
+          },
+          userToLoad: (id: Types.id) => {
+            optIdOf_userTo := Some(id)
+
+            let _ = Js.Array2.push(entitiesToLoad, Types.UserRead(id))
+          },
+        },
+        nftcollection: {
+          nftCollectionUpdatedLoad: (id: Types.id) => {
+            optIdOf_nftCollectionUpdated := Some(id)
+
+            let _ = Js.Array2.push(entitiesToLoad, Types.NftcollectionRead(id))
+          },
+        },
+        token: {
+          existingTransferredTokenLoad: (id: Types.id) => {
+            optIdOf_existingTransferredToken := Some(id)
+
+            let _ = Js.Array2.push(entitiesToLoad, Types.TokenRead(id))
+          },
+        },
+      }
+      {
+        getEntitiesToLoad: () => entitiesToLoad,
+        getLoaderContext: () => loaderContext,
+        getContext: (~eventData) => {
+          user: {
+            insert: entity => {
+              IO.InMemoryStore.User.setUser(~entity, ~crud=Types.Create, ~eventData)
+            },
+            update: entity => {
+              IO.InMemoryStore.User.setUser(~entity, ~crud=Types.Update, ~eventData)
+            },
+            delete: id =>
+              Js.Console.warn(`[unimplemented delete] can't delete entity(user) with ID ${id}.`),
+            userFrom: () =>
+              optIdOf_userFrom.contents->Belt.Option.flatMap(id =>
+                IO.InMemoryStore.User.getUser(~id)
+              ),
+            userTo: () =>
+              optIdOf_userTo.contents->Belt.Option.flatMap(id =>
+                IO.InMemoryStore.User.getUser(~id)
+              ),
+          },
+          gravatar: {
+            insert: entity => {
+              IO.InMemoryStore.Gravatar.setGravatar(~entity, ~crud=Types.Create, ~eventData)
+            },
+            update: entity => {
+              IO.InMemoryStore.Gravatar.setGravatar(~entity, ~crud=Types.Update, ~eventData)
+            },
+            delete: id =>
+              Js.Console.warn(
+                `[unimplemented delete] can't delete entity(gravatar) with ID ${id}.`,
+              ),
+          },
+          nftcollection: {
+            insert: entity => {
+              IO.InMemoryStore.Nftcollection.setNftcollection(
+                ~entity,
+                ~crud=Types.Create,
+                ~eventData,
+              )
+            },
+            update: entity => {
+              IO.InMemoryStore.Nftcollection.setNftcollection(
+                ~entity,
+                ~crud=Types.Update,
+                ~eventData,
+              )
+            },
+            delete: id =>
+              Js.Console.warn(
+                `[unimplemented delete] can't delete entity(nftcollection) with ID ${id}.`,
+              ),
+            nftCollectionUpdated: () =>
+              optIdOf_nftCollectionUpdated.contents->Belt.Option.flatMap(id =>
+                IO.InMemoryStore.Nftcollection.getNftcollection(~id)
+              ),
+          },
+          token: {
+            insert: entity => {
+              IO.InMemoryStore.Token.setToken(~entity, ~crud=Types.Create, ~eventData)
+            },
+            update: entity => {
+              IO.InMemoryStore.Token.setToken(~entity, ~crud=Types.Update, ~eventData)
+            },
+            delete: id =>
+              Js.Console.warn(`[unimplemented delete] can't delete entity(token) with ID ${id}.`),
+            existingTransferredToken: () =>
+              optIdOf_existingTransferredToken.contents->Belt.Option.flatMap(id =>
+                IO.InMemoryStore.Token.getToken(~id)
+              ),
+          },
         },
       }
     }
