{{#with imported_contracts.[0] as | contract |}}
    {{#with contract.imported_events.[0] as | event |}}
import assert from "assert";
import { 
  TestHelpers,
<<<<<<< HEAD
  EventsSummary,
  {{contract.name.capitalized}}_{{event.name.capitalized}}
=======
  {{contract.name.capitalized}}_{{event.name.capitalized}}Entity
>>>>>>> e960fe97
} from "generated";
const { MockDb, {{contract.name.capitalized}} } = TestHelpers;
    {{/with}}
{{/with}}

<<<<<<< HEAD

const MOCK_EVENTS_SUMMARY_ENTITY: EventsSummary = {
  id: GLOBAL_EVENTS_SUMMARY_KEY,
  {{#each imported_contracts as | contract |}}
    {{#each contract.codegen_events as | event |}}
  {{contract.name.uncapitalized}}_{{event.name.capitalized}}Count: BigInt(0),
    {{/each}}
  {{/each}}
};

=======
>>>>>>> e960fe97
{{#with imported_contracts.[0] as | contract |}}
    {{#with contract.imported_events.[0] as | event |}}
describe("{{contract.name.capitalized}} contract {{event.name.capitalized}} event tests", () => {
  // Create mock db
  const mockDb = MockDb.createMockDb();

<<<<<<< HEAD
  // Add mock EventsSummary to mock db
  const mockDbFinal = mockDbInitial.entities.EventsSummary.set(
    MOCK_EVENTS_SUMMARY_ENTITY
  );

  // Creating mock {{contract.name.capitalized}} contract {{event.name.capitalized}} event
  const mock{{contract.name.capitalized}}{{event.name.capitalized}} = {{contract.name.capitalized}}.{{event.name.capitalized}}.createMockEvent({
    {{#each event.params as | param |}}
    {{param.param_name.uncapitalized}}: {{param.default_value_non_rescript}},
    {{/each}}
    mockEventData: {
      chainId: 1,
      blockNumber: 0,
      blockTimestamp: 0,
      blockHash: "0x0000000000000000000000000000000000000000000000000000000000000000",
      srcAddress: Addresses.defaultAddress,
      transactionHash: "0x0000000000000000000000000000000000000000000000000000000000000000",
      transactionIndex: 0,
      logIndex: 0,
    },
  });

  // Processing the event
  const mockDbUpdatedPromise = {{contract.name.capitalized}}.{{event.name.capitalized}}.processEvent({
    event: mock{{contract.name.capitalized}}{{event.name.capitalized}},
    mockDb: mockDbFinal,
=======
  // Creating mock for {{contract.name.capitalized}} contract {{event.name.capitalized}} event
  const event = {{event.create_mock_code}};

  // Processing the event
  const mockDbUpdated = {{contract.name.capitalized}}.{{event.name.capitalized}}.processEvent({
    event,
    mockDb,
>>>>>>> e960fe97
  });

  it("{{contract.name.capitalized}}_{{event.name.capitalized}} is created correctly", async () => {
    const mockDbUpdated = await mockDbUpdatedPromise;
    // Getting the actual entity from the mock database
<<<<<<< HEAD
    let actual{{contract.name.capitalized}}{{event.name.capitalized}} = mockDbUpdated.entities.{{contract.name.capitalized}}_{{event.name.capitalized}}.get(
      mock{{contract.name.capitalized}}{{event.name.capitalized}}.transactionHash +
        mock{{contract.name.capitalized}}{{event.name.capitalized}}.logIndex.toString()
    );

    // Creating the expected entity
    const expected{{contract.name.capitalized}}{{event.name.capitalized}}: {{contract.name.capitalized}}_{{event.name.capitalized}} = {
      id:
        mock{{contract.name.capitalized}}{{event.name.capitalized}}.transactionHash +
        mock{{contract.name.capitalized}}{{event.name.capitalized}}.logIndex.toString(),
      {{#each event.params as |param|}}
      {{param.param_name.uncapitalized}}: mock{{contract.name.capitalized}}{{event.name.capitalized}}.params.{{param.param_name.uncapitalized}},
=======
    let actual{{contract.name.capitalized}}{{event.name.capitalized}}Entity = mockDbUpdated.entities.{{contract.name.capitalized}}_{{event.name.capitalized}}.get(
      {{event.entity_id_from_event_code}}
    );

    // Creating the expected entity
    const expected{{contract.name.capitalized}}{{event.name.capitalized}}Entity: {{contract.name.capitalized}}_{{event.name.capitalized}}Entity = {
      id: {{event.entity_id_from_event_code}},
      {{#each event.params as |param|}}
      {{param.param_name.uncapitalized}}: event.params.{{param.param_name.uncapitalized}},
>>>>>>> e960fe97
      {{/each}}
    };
    // Asserting that the entity in the mock database is the same as the expected entity
    assert.deepEqual(actual{{contract.name.capitalized}}{{event.name.capitalized}}, expected{{contract.name.capitalized}}{{event.name.capitalized}}, "Actual {{contract.name.capitalized}}{{event.name.capitalized}} should be the same as the expected{{contract.name.capitalized}}{{event.name.capitalized}}");
  });
<<<<<<< HEAD

  it("EventsSummary is updated correctly", async () => {
    const mockDbUpdated = await mockDbUpdatedPromise;
    // Getting the actual entity from the mock database
    let actualEventsSummary = mockDbUpdated.entities.EventsSummary.get(
      GLOBAL_EVENTS_SUMMARY_KEY
    );

    // Creating the expected entity
    const expectedEventsSummary: EventsSummary = {
      ...MOCK_EVENTS_SUMMARY_ENTITY,
      {{contract.name.uncapitalized}}_{{event.name.capitalized}}Count: MOCK_EVENTS_SUMMARY_ENTITY.{{contract.name.uncapitalized}}_{{event.name.capitalized}}Count + BigInt(1),
    };
    // Asserting that the entity in the mock database is the same as the expected entity
    assert.deepEqual(actualEventsSummary, expectedEventsSummary, "Actual {{contract.name.capitalized}}{{event.name.capitalized}} should be the same as the expected{{contract.name.capitalized}}{{event.name.capitalized}}");
  });
=======
>>>>>>> e960fe97
});
    {{/with}}
{{/with}}<|MERGE_RESOLUTION|>--- conflicted
+++ resolved
@@ -3,125 +3,44 @@
 import assert from "assert";
 import { 
   TestHelpers,
-<<<<<<< HEAD
-  EventsSummary,
   {{contract.name.capitalized}}_{{event.name.capitalized}}
-=======
-  {{contract.name.capitalized}}_{{event.name.capitalized}}Entity
->>>>>>> e960fe97
 } from "generated";
 const { MockDb, {{contract.name.capitalized}} } = TestHelpers;
     {{/with}}
 {{/with}}
 
-<<<<<<< HEAD
-
-const MOCK_EVENTS_SUMMARY_ENTITY: EventsSummary = {
-  id: GLOBAL_EVENTS_SUMMARY_KEY,
-  {{#each imported_contracts as | contract |}}
-    {{#each contract.codegen_events as | event |}}
-  {{contract.name.uncapitalized}}_{{event.name.capitalized}}Count: BigInt(0),
-    {{/each}}
-  {{/each}}
-};
-
-=======
->>>>>>> e960fe97
 {{#with imported_contracts.[0] as | contract |}}
     {{#with contract.imported_events.[0] as | event |}}
 describe("{{contract.name.capitalized}} contract {{event.name.capitalized}} event tests", () => {
   // Create mock db
   const mockDb = MockDb.createMockDb();
 
-<<<<<<< HEAD
-  // Add mock EventsSummary to mock db
-  const mockDbFinal = mockDbInitial.entities.EventsSummary.set(
-    MOCK_EVENTS_SUMMARY_ENTITY
-  );
-
-  // Creating mock {{contract.name.capitalized}} contract {{event.name.capitalized}} event
-  const mock{{contract.name.capitalized}}{{event.name.capitalized}} = {{contract.name.capitalized}}.{{event.name.capitalized}}.createMockEvent({
-    {{#each event.params as | param |}}
-    {{param.param_name.uncapitalized}}: {{param.default_value_non_rescript}},
-    {{/each}}
-    mockEventData: {
-      chainId: 1,
-      blockNumber: 0,
-      blockTimestamp: 0,
-      blockHash: "0x0000000000000000000000000000000000000000000000000000000000000000",
-      srcAddress: Addresses.defaultAddress,
-      transactionHash: "0x0000000000000000000000000000000000000000000000000000000000000000",
-      transactionIndex: 0,
-      logIndex: 0,
-    },
-  });
-
-  // Processing the event
-  const mockDbUpdatedPromise = {{contract.name.capitalized}}.{{event.name.capitalized}}.processEvent({
-    event: mock{{contract.name.capitalized}}{{event.name.capitalized}},
-    mockDb: mockDbFinal,
-=======
   // Creating mock for {{contract.name.capitalized}} contract {{event.name.capitalized}} event
   const event = {{event.create_mock_code}};
 
-  // Processing the event
-  const mockDbUpdated = {{contract.name.capitalized}}.{{event.name.capitalized}}.processEvent({
-    event,
-    mockDb,
->>>>>>> e960fe97
-  });
+  it("{{contract.name.capitalized}}_{{event.name.capitalized}} is created correctly", async () => {
+    // Processing the event
+    const mockDbUpdated = await {{contract.name.capitalized}}.{{event.name.capitalized}}.processEvent({
+      event,
+      mockDb,
+    });
 
-  it("{{contract.name.capitalized}}_{{event.name.capitalized}} is created correctly", async () => {
-    const mockDbUpdated = await mockDbUpdatedPromise;
     // Getting the actual entity from the mock database
-<<<<<<< HEAD
     let actual{{contract.name.capitalized}}{{event.name.capitalized}} = mockDbUpdated.entities.{{contract.name.capitalized}}_{{event.name.capitalized}}.get(
-      mock{{contract.name.capitalized}}{{event.name.capitalized}}.transactionHash +
-        mock{{contract.name.capitalized}}{{event.name.capitalized}}.logIndex.toString()
+      {{event.entity_id_from_event_code}}
     );
 
     // Creating the expected entity
     const expected{{contract.name.capitalized}}{{event.name.capitalized}}: {{contract.name.capitalized}}_{{event.name.capitalized}} = {
       id:
-        mock{{contract.name.capitalized}}{{event.name.capitalized}}.transactionHash +
-        mock{{contract.name.capitalized}}{{event.name.capitalized}}.logIndex.toString(),
-      {{#each event.params as |param|}}
-      {{param.param_name.uncapitalized}}: mock{{contract.name.capitalized}}{{event.name.capitalized}}.params.{{param.param_name.uncapitalized}},
-=======
-    let actual{{contract.name.capitalized}}{{event.name.capitalized}}Entity = mockDbUpdated.entities.{{contract.name.capitalized}}_{{event.name.capitalized}}.get(
-      {{event.entity_id_from_event_code}}
-    );
-
-    // Creating the expected entity
-    const expected{{contract.name.capitalized}}{{event.name.capitalized}}Entity: {{contract.name.capitalized}}_{{event.name.capitalized}}Entity = {
-      id: {{event.entity_id_from_event_code}},
+        {{event.entity_id_from_event_code}},
       {{#each event.params as |param|}}
       {{param.param_name.uncapitalized}}: event.params.{{param.param_name.uncapitalized}},
->>>>>>> e960fe97
       {{/each}}
     };
     // Asserting that the entity in the mock database is the same as the expected entity
     assert.deepEqual(actual{{contract.name.capitalized}}{{event.name.capitalized}}, expected{{contract.name.capitalized}}{{event.name.capitalized}}, "Actual {{contract.name.capitalized}}{{event.name.capitalized}} should be the same as the expected{{contract.name.capitalized}}{{event.name.capitalized}}");
   });
-<<<<<<< HEAD
-
-  it("EventsSummary is updated correctly", async () => {
-    const mockDbUpdated = await mockDbUpdatedPromise;
-    // Getting the actual entity from the mock database
-    let actualEventsSummary = mockDbUpdated.entities.EventsSummary.get(
-      GLOBAL_EVENTS_SUMMARY_KEY
-    );
-
-    // Creating the expected entity
-    const expectedEventsSummary: EventsSummary = {
-      ...MOCK_EVENTS_SUMMARY_ENTITY,
-      {{contract.name.uncapitalized}}_{{event.name.capitalized}}Count: MOCK_EVENTS_SUMMARY_ENTITY.{{contract.name.uncapitalized}}_{{event.name.capitalized}}Count + BigInt(1),
-    };
-    // Asserting that the entity in the mock database is the same as the expected entity
-    assert.deepEqual(actualEventsSummary, expectedEventsSummary, "Actual {{contract.name.capitalized}}{{event.name.capitalized}} should be the same as the expected{{contract.name.capitalized}}{{event.name.capitalized}}");
-  });
-=======
->>>>>>> e960fe97
 });
     {{/with}}
 {{/with}}